name: Deploy Backend to Fly.io

on:
  push:
<<<<<<< HEAD
    branches: [ main ]
    paths: [ 'backend/**' ]
=======
    branches: [main, dev]
    paths: ["backend/**"]
  workflow_dispatch:
>>>>>>> 9c6b3aa8

jobs:
  lint:
    name: Lint
    runs-on: ubuntu-22.04
    steps:
      - uses: actions/checkout@v4
      - name: Install uv
        run: pipx install uv
      - name: Install dependencies
        run: uv sync
        working-directory: ./backend
      - name: Run Ruff Linter
        run: uv run pre-commit run --config .pre-commit-config.yaml --hook-stage manual --all-files
        working-directory: ./backend

  test:
    name: Test
    needs: lint
<<<<<<< HEAD
    runs-on: ubuntu-22.04
    steps:
      - uses: actions/checkout@v4
      - name: Install uv
        run: pipx install uv
      - name: Install dependencies
        run: uv sync
        working-directory: ./backend
      - name: Run Tests
        run: uv run pytest --exitfirst --disable-warnings || [[ $? -eq 5 ]]
        working-directory: ./backend
  
  build:
    name: Build
    needs: test
    runs-on: ubuntu-22.04
    steps:
      - uses: actions/checkout@v4
      - name: Install uv
        run: pipx install uv
      - name: Install dependencies
        run: uv sync
        working-directory: ./backend
      - name: Build app
        run: uv run python -c "import app.main"
        working-directory: ./backend

  deploy-production:
    name: Deploy (Production)
    needs: build
=======
>>>>>>> 9c6b3aa8
    runs-on: ubuntu-22.04
    steps:
      - uses: actions/checkout@v4
      - name: Install uv
        run: pipx install uv
      - name: Install dependencies
        run: uv sync
        working-directory: ./backend
      - name: Run Tests
        run: uv run pytest --exitfirst --disable-warnings || [[ $? -eq 5 ]]
        working-directory: ./backend

  deploy:
    name: Deploy
    environment: ${{ github.ref == 'refs/heads/main' && 'Production' || 'Development' }}
    needs: test
    runs-on: ubuntu-22.04
    env:
      FLY_CONFIG_PATH: ${{ github.ref == 'refs/heads/main' && 'fly.toml' || 'fly-dev.toml' }}
    defaults:
      run:
        working-directory: ./backend
    steps:
      - uses: actions/checkout@v4
      - uses: superfly/flyctl-actions/setup-flyctl@master
      - name: Deploy with Fly.io
        run: flyctl deploy --remote-only --config ${{ env.FLY_CONFIG_PATH }}
        env:
          FLY_API_TOKEN: ${{ secrets.FLY_API_TOKEN }}<|MERGE_RESOLUTION|>--- conflicted
+++ resolved
@@ -2,14 +2,9 @@
 
 on:
   push:
-<<<<<<< HEAD
-    branches: [ main ]
-    paths: [ 'backend/**' ]
-=======
     branches: [main, dev]
     paths: ["backend/**"]
   workflow_dispatch:
->>>>>>> 9c6b3aa8
 
 jobs:
   lint:
@@ -29,39 +24,6 @@
   test:
     name: Test
     needs: lint
-<<<<<<< HEAD
-    runs-on: ubuntu-22.04
-    steps:
-      - uses: actions/checkout@v4
-      - name: Install uv
-        run: pipx install uv
-      - name: Install dependencies
-        run: uv sync
-        working-directory: ./backend
-      - name: Run Tests
-        run: uv run pytest --exitfirst --disable-warnings || [[ $? -eq 5 ]]
-        working-directory: ./backend
-  
-  build:
-    name: Build
-    needs: test
-    runs-on: ubuntu-22.04
-    steps:
-      - uses: actions/checkout@v4
-      - name: Install uv
-        run: pipx install uv
-      - name: Install dependencies
-        run: uv sync
-        working-directory: ./backend
-      - name: Build app
-        run: uv run python -c "import app.main"
-        working-directory: ./backend
-
-  deploy-production:
-    name: Deploy (Production)
-    needs: build
-=======
->>>>>>> 9c6b3aa8
     runs-on: ubuntu-22.04
     steps:
       - uses: actions/checkout@v4
