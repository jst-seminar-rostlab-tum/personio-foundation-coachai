name: Check Migrations on PR

on:
  pull_request:
    paths:
      - 'backend/app/models/**'
      - 'backend/alembic/versions/**'
      - 'backend/alembic/data/**'

jobs:
  pre-checks:
    name: Pre-migration checks
    runs-on: ubuntu-22.04
    steps:
      - uses: actions/checkout@v4
        with:
          fetch-depth: 0 

      - name: Check if dev branch is merged
        run: |          
          MERGE_BASE=$(git merge-base HEAD origin/ci/add-alembic)   
          DEV_HEAD=$(git rev-parse origin/ci/add-alembic)  

          if [[ "$MERGE_BASE" == "$DEV_HEAD" ]]; then
            echo "✅ Dev branch is merged"
          else
            echo "❌ Dev branch is not fully merged into this branch"
            echo "Please merge dev branch before proceeding"
            exit 1
          fi

      - name: Check for modified dev migration files
        run: |
          echo "Checking for modifications to existing migration files from dev..."

          # Get list of migration files that exist on dev branch
<<<<<<< HEAD
          DEV_MIGRATIONS=$(git ls-tree -r --name-only origin/ci/add-alembic -- backend/alembic/versions/ | grep '\.py$' || true)
=======
          DEV_MIGRATIONS=$(git ls-tree -r --name-only origin/dev -- backend/alembic/versions/ backend/alembic/data/ | grep -E '\.py$|\.sql$' || true)
>>>>>>> 42d31897
          
          if [[ -n "$DEV_MIGRATIONS" ]]; then
            echo "Migration files found on dev branch:"
            echo "$DEV_MIGRATIONS"

            MODIFIED_FILES=""
            for file in $DEV_MIGRATIONS; do
              # Does the file exist in this PR branch?
              if git ls-tree -r --name-only HEAD -- "$file" | grep -q .; then
                # File exists; check if modified
                if ! git diff --quiet origin/ci/add-alembic HEAD -- "$file"; then
                  MODIFIED_FILES="$MODIFIED_FILES\n$file (modified)"
                fi
              else
                # File is missing in PR branch (i.e. deleted)
                MODIFIED_FILES="$MODIFIED_FILES\n$file (deleted)"
              fi
            done

            if [[ -n "$MODIFIED_FILES" ]]; then
              echo "❌ Existing migration files from dev have been altered:"
              echo -e "$MODIFIED_FILES"
              echo ""
              echo "Migration files from dev branch should never be modified or deleted."
              echo "Revert changes and create new migration files instead."
              exit 1
            else
              echo "✅ No existing migration files from dev have been modified"
            fi
          else
            echo "✅ No migration files found on dev branch"
          fi

  migrations:
    name: Check migrations
    runs-on: ubuntu-22.04
    needs: pre-checks
    steps:
      - uses: actions/checkout@v4
      - name: Install uv
        run: pipx install uv
      - name: Install dependencies
        run: uv sync
        working-directory: ./backend
      - name: Create network
        run: docker network create app-network
      - name: Start database
        run: docker compose -f docker-compose.yml -f .husky/docker-compose.ci.yml up -d --remove-orphans db
      - name: Wait for database startup
        run: |
          echo "Waiting for database to be healthy..."
          for i in {1..60}; do
            state=$(docker compose -f docker-compose.yml -f .husky/docker-compose.ci.yml ps --format '{{.Health}}' db)
            if [[ "$state" == "healthy" ]]; then
              echo "✅ Database ready after $((i*2)) seconds"
              break
            elif [[ "$state" == "starting" ]]; then
              echo "Database starting... ($((i*2))s elapsed)"
            fi
            [[ $i -eq 60 ]] && { echo "❌- Database not healthy after 2 minutes"; exit 1; }
            sleep 2
          done
      - name: Run migrations
        run: |
          CID=$(docker compose -f docker-compose.yml -f .husky/docker-compose.ci.yml run --build --no-deps -d test-migrations | tail -n1)
          docker logs -f "$CID"
          EXIT=$(docker wait "$CID")
          if [[ "$EXIT" -eq 0 ]]; then
            echo "✅- Migration checks passed"
          else
            echo "❌- Migration checks failed"
            exit 1
          fi<|MERGE_RESOLUTION|>--- conflicted
+++ resolved
@@ -34,11 +34,7 @@
           echo "Checking for modifications to existing migration files from dev..."
 
           # Get list of migration files that exist on dev branch
-<<<<<<< HEAD
-          DEV_MIGRATIONS=$(git ls-tree -r --name-only origin/ci/add-alembic -- backend/alembic/versions/ | grep '\.py$' || true)
-=======
           DEV_MIGRATIONS=$(git ls-tree -r --name-only origin/dev -- backend/alembic/versions/ backend/alembic/data/ | grep -E '\.py$|\.sql$' || true)
->>>>>>> 42d31897
           
           if [[ -n "$DEV_MIGRATIONS" ]]; then
             echo "Migration files found on dev branch:"
