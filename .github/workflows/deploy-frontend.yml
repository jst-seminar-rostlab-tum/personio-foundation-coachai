name: Deploy Frontend to Vercel
env:
  VERCEL_ORG_ID: ${{ secrets.VERCEL_ORG_ID }}
  VERCEL_PROJECT_ID: ${{ secrets.VERCEL_PROJECT_ID }}
on:
  push:
<<<<<<< HEAD
    branches: [ main ]
    paths: [ 'frontend/**' ]
=======
    branches: [ main, dev ]
    paths: [ 'frontend/**' ]
  workflow_dispatch:
>>>>>>> 9c6b3aa8

jobs:
  lint:
    name: Lint
    runs-on: ubuntu-22.04
    steps:
      - uses: actions/checkout@v4
      - name: Install dependencies
        run: npm ci
        working-directory: ./frontend
      - name: Run ESLint
        run: npm run lint
        working-directory: ./frontend

  test:
    name: Test
    needs: lint
    runs-on: ubuntu-22.04
    steps:
      - uses: actions/checkout@v4
      - name: Install dependencies
        run: npm ci
        working-directory: ./frontend
      - name: Run Tests
        run: npm test
        working-directory: ./frontend

  build:
    name: Build
<<<<<<< HEAD
=======
    environment: ${{ github.ref == 'refs/heads/main' && 'Production' || 'Development' }}
>>>>>>> 9c6b3aa8
    needs: test
    runs-on: ubuntu-22.04
    env:
      DEV_MODE_SKIP_AUTH: ${{ vars.DEV_MODE_SKIP_AUTH }}
      NEXT_PUBLIC_SUPABASE_URL: ${{ vars.NEXT_PUBLIC_SUPABASE_URL }}
      NEXT_PUBLIC_SUPABASE_ANON_KEY: ${{ vars.NEXT_PUBLIC_SUPABASE_ANON_KEY }}
      NEXT_PUBLIC_API_URL: ${{ vars.NEXT_PUBLIC_API_URL }}
      NEXT_PUBLIC_BASE_URL: ${{ vars.NEXT_PUBLIC_BASE_URL }}
    steps:
      - uses: actions/checkout@v4
      - name: Install dependencies
        run: npm ci
        working-directory: ./frontend
      - name: Build app
        run: npm run build
        working-directory: ./frontend

  deploy:
<<<<<<< HEAD
    name: Deploy (Production)
=======
    name: Deploy
    environment: ${{ github.ref == 'refs/heads/main' && 'Production' || 'Development' }}
>>>>>>> 9c6b3aa8
    needs: build
    runs-on: ubuntu-22.04

    env:
      VERCEL_ENV: ${{ github.ref == 'refs/heads/main' && 'production' || 'staging' }}

    steps:
      - uses: actions/checkout@v4
      - name: Install Vercel CLI
<<<<<<< HEAD
        run: npm install --global vercel@latest
=======
        run: npm install --global vercel@latest;

>>>>>>> 9c6b3aa8
      - name: Pull Vercel Environment Information
        run: vercel pull --yes --environment=${{ env.VERCEL_ENV }} --token=${{ secrets.VERCEL_TOKEN }}
        working-directory: ./frontend
      - name: Build Project Artifacts
        run: vercel build --target=${{ env.VERCEL_ENV }} --token=${{ secrets.VERCEL_TOKEN }}
        working-directory: ./frontend
      - name: Deploy Project Artifacts to Vercel
        run: vercel deploy --prebuilt --target=${{ env.VERCEL_ENV }} --token=${{ secrets.VERCEL_TOKEN }}
        working-directory: ./frontend<|MERGE_RESOLUTION|>--- conflicted
+++ resolved
@@ -4,14 +4,9 @@
   VERCEL_PROJECT_ID: ${{ secrets.VERCEL_PROJECT_ID }}
 on:
   push:
-<<<<<<< HEAD
-    branches: [ main ]
-    paths: [ 'frontend/**' ]
-=======
     branches: [ main, dev ]
     paths: [ 'frontend/**' ]
   workflow_dispatch:
->>>>>>> 9c6b3aa8
 
 jobs:
   lint:
@@ -41,10 +36,7 @@
 
   build:
     name: Build
-<<<<<<< HEAD
-=======
     environment: ${{ github.ref == 'refs/heads/main' && 'Production' || 'Development' }}
->>>>>>> 9c6b3aa8
     needs: test
     runs-on: ubuntu-22.04
     env:
@@ -63,12 +55,8 @@
         working-directory: ./frontend
 
   deploy:
-<<<<<<< HEAD
-    name: Deploy (Production)
-=======
     name: Deploy
     environment: ${{ github.ref == 'refs/heads/main' && 'Production' || 'Development' }}
->>>>>>> 9c6b3aa8
     needs: build
     runs-on: ubuntu-22.04
 
@@ -78,12 +66,8 @@
     steps:
       - uses: actions/checkout@v4
       - name: Install Vercel CLI
-<<<<<<< HEAD
-        run: npm install --global vercel@latest
-=======
         run: npm install --global vercel@latest;
 
->>>>>>> 9c6b3aa8
       - name: Pull Vercel Environment Information
         run: vercel pull --yes --environment=${{ env.VERCEL_ENV }} --token=${{ secrets.VERCEL_TOKEN }}
         working-directory: ./frontend
