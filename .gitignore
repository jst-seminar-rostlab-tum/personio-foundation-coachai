/.vscode/
/.ruff_cache/
/.idea/
<<<<<<< HEAD
.env

audio_data/
=======
/.env
>>>>>>> 571447cb
<|MERGE_RESOLUTION|>--- conflicted
+++ resolved
@@ -1,10 +1,4 @@
 /.vscode/
 /.ruff_cache/
 /.idea/
-<<<<<<< HEAD
-.env
-
-audio_data/
-=======
-/.env
->>>>>>> 571447cb
+/.env