--- conflicted
+++ resolved
@@ -130,36 +130,18 @@
             preferred_language='en',
             role_id=roles[0].id,
             experience_id=experiences[0].id,
-<<<<<<< HEAD
-            preferred_learning_style='Visual',
-            preferred_session_length='30 minutes',
-            full_name='Dummy User 1',
-            email='dummy1@mail.com',
-            phone_number='+1234567890',
-            password='securepassword123',
-=======
             preferred_learning_style_id=learning_styles[0].id,
             preferred_session_length_id=session_lengths[0].id,
             store_conversations=False,
->>>>>>> 38112bcb
         ),
         UserProfile(
             id=uuid4(),
             preferred_language='de',
             role_id=roles[1].id,
             experience_id=experiences[1].id,
-<<<<<<< HEAD
-            preferred_learning_style='Auditory',
-            preferred_session_length='1 hour',
-            full_name='Dummy User 2',
-            email='dummy2@mail.com',
-            phone_number='+1234567890',
-            password='securepassword123',
-=======
             preferred_learning_style_id=learning_styles[1].id,
             preferred_session_length_id=session_lengths[1].id,
             store_conversations=True,
->>>>>>> 38112bcb
         ),
     ]
 
@@ -380,12 +362,12 @@
                 {
                     'heading': 'Clear framing of the issue',
                     'feedback': (
-                        'You effectively communicated the specific issue (missed deadlines) and its '
-                        'impact on the team without being accusatory.'
+                        'You effectively communicated the specific issue (missed deadlines) and '
+                        'its impact on the team without being accusatory.'
                     ),
                     'quote': (
-                        'I’ve noticed that several deadlines were missed last week, and it’s causing '
-                        'our team to fall behind on the overall project timeline.'
+                        "I've noticed that several deadlines were missed last week, and it's "
+                        'causing our team to fall behind on the overall project timeline.'
                     ),
                 }
             ],
@@ -393,16 +375,17 @@
                 {
                     'heading': 'Lack of specific examples',
                     'feedback': (
-                        'While you mentioned missed deadlines, you didn’t provide specific instances '
-                        'or data to illustrate the issue. Including concrete examples would strengthen '
-                        'your feedback.'
+                        "While you mentioned missed deadlines, you didn't provide specific "
+                        'instances or data to illustrate the issue. Including concrete examples '
+                        'would strengthen your feedback.'
                     ),
                     'quote': (
-                        'The report due on Friday was submitted on Monday, which delayed our progress.'
+                        'The report due on Friday was submitted on Monday, which delayed our '
+                        'progress.'
                     ),
                     'improved_quote': (
-                        'Ensure deadlines are met by setting clear expectations and providing specific '
-                        'examples of missed deadlines.'
+                        'Ensure deadlines are met by setting clear expectations and providing '
+                        'specific examples of missed deadlines.'
                     ),
                 }
             ],
@@ -410,15 +393,15 @@
                 {
                     'heading': 'Practice the STAR method',
                     'recommendation': (
-                        'When giving feedback, use the Situation, Task, Action, Result framework to '
-                        'provide more concrete examples.'
+                        'When giving feedback, use the Situation, Task, Action, Result '
+                        'framework to provide more concrete examples.'
                     ),
                 },
                 {
                     'heading': 'Ask more diagnostic questions',
                     'recommendation': (
-                        'Spend more time understanding root causes before moving to solutions. This '
-                        'builds empathy and leads to more effective outcomes.'
+                        'Spend more time understanding root causes before moving to solutions. '
+                        'This builds empathy and leads to more effective outcomes.'
                     ),
                 },
                 {
@@ -448,12 +431,12 @@
                 {
                     'heading': 'Clear framing of the issue',
                     'feedback': (
-                        'You effectively communicated the specific issue (missed deadlines) and its '
-                        'impact on the team without being accusatory.'
+                        'You effectively communicated the specific issue (missed deadlines) and '
+                        'its impact on the team without being accusatory.'
                     ),
                     'quote': (
-                        'I’ve noticed that several deadlines were missed last week, and it’s causing '
-                        'our team to fall behind on the overall project timeline.'
+                        "I've noticed that several deadlines were missed last week, and it's "
+                        'causing our team to fall behind on the overall project timeline.'
                     ),
                 }
             ],
@@ -461,16 +444,17 @@
                 {
                     'heading': 'Lack of specific examples',
                     'feedback': (
-                        'While you mentioned missed deadlines, you didn’t provide specific instances '
-                        'or data to illustrate the issue. Including concrete examples would strengthen '
-                        'your feedback.'
+                        "While you mentioned missed deadlines, you didn't provide specific "
+                        'instances or data to illustrate the issue. Including concrete examples '
+                        'would strengthen your feedback.'
                     ),
                     'quote': (
-                        'The report due on Friday was submitted on Monday, which delayed our progress.'
+                        'The report due on Friday was submitted on Monday, which delayed our '
+                        'progress.'
                     ),
                     'improved_quote': (
-                        'Ensure deadlines are met by setting clear expectations and providing specific '
-                        'examples of missed deadlines.'
+                        'Ensure deadlines are met by setting clear expectations and providing '
+                        'specific examples of missed deadlines.'
                     ),
                 }
             ],
@@ -478,15 +462,15 @@
                 {
                     'heading': 'Practice the STAR method',
                     'recommendation': (
-                        'When giving feedback, use the Situation, Task, Action, Result framework to '
-                        'provide more concrete examples.'
+                        'When giving feedback, use the Situation, Task, Action, Result '
+                        'framework to provide more concrete examples.'
                     ),
                 },
                 {
                     'heading': 'Ask more diagnostic questions',
                     'recommendation': (
-                        'Spend more time understanding root causes before moving to solutions. This '
-                        'builds empathy and leads to more effective outcomes.'
+                        'Spend more time understanding root causes before moving to solutions. '
+                        'This builds empathy and leads to more effective outcomes.'
                     ),
                 },
                 {
