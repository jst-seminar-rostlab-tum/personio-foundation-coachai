from datetime import datetime
from uuid import uuid4

from backend.models.app_config import AppConfig, ConfigType
from backend.models.confidence_area import ConfidenceArea
from backend.models.conversation_category import ConversationCategory
from backend.models.conversation_turn import ConversationTurn, SpeakerEnum
from backend.models.difficulty_level import DifficultyLevel  # Assuming this is the new model
from backend.models.experience import Experience
from backend.models.goal import Goal
from backend.models.language import Language  # Import the Language model
from backend.models.learning_style import LearningStyle
from backend.models.rating import Rating
from backend.models.role import Role
from backend.models.session_length import SessionLength
from backend.models.training_case import TrainingCase, TrainingCaseStatus
from backend.models.training_preparation import TrainingPreparation, TrainingPreparationStatus
from backend.models.training_session import TrainingSession
from backend.models.training_session_feedback import (
    FeedbackStatusEnum,
    TrainingSessionFeedback,
)
from backend.models.user_confidence_score import UserConfidenceScore
from backend.models.user_goal import UserGoal
from backend.models.user_profile import UserProfile


def get_dummy_learning_styles() -> list[LearningStyle]:
    """
    Generate dummy LearningStyle data.
    """
    return [
        LearningStyle(
            id=uuid4(),
            label='Visual',
            description='Prefers learning through visual aids like diagrams and charts.',
        ),
        LearningStyle(
            id=uuid4(),
            label='Auditory',
            description='Prefers learning through listening to explanations and discussions.',
        ),
        LearningStyle(
            id=uuid4(),
            label='Kinesthetic',
            description='Prefers learning through hands-on activities and physical engagement.',
        ),
    ]


def get_dummy_session_lengths() -> list[SessionLength]:
    """
    Generate dummy SessionLength data.
    """
    return [
        SessionLength(
            id=uuid4(),
            label='30 minutes',
            description='Short session length for quick learning.',
        ),
        SessionLength(
            id=uuid4(),
            label='1 hour',
            description='Standard session length for detailed learning.',
        ),
        SessionLength(
            id=uuid4(),
            label='2 hours',
            description='Extended session length for in-depth learning.',
        ),
    ]


def get_dummy_languages() -> list[Language]:
    return [
        Language(code='en', name='English'),
        Language(code='de', name='German'),
    ]


def get_dummy_roles() -> list[Role]:
    return [
        Role(id=uuid4(), label='Admin', description='Administrator role'),
        Role(id=uuid4(), label='User', description='Regular user role'),
    ]


def get_dummy_experiences() -> list[Experience]:
    return [
        Experience(id=uuid4(), label='Beginner', description='New to the field'),
        Experience(id=uuid4(), label='Intermediate', description='Some experience'),
        Experience(id=uuid4(), label='Expert', description='Highly experienced'),
    ]


def get_dummy_goals() -> list[Goal]:
    return [
        Goal(
            id=uuid4(),
            label='Improve Communication',
            description='Focus on verbal and non-verbal communication skills.',
        ),
        Goal(
            id=uuid4(),
            label='Time Management',
            description='Improve productivity and manage time effectively.',
        ),
    ]


def get_dummy_difficulty_levels() -> list[DifficultyLevel]:
    return [
        DifficultyLevel(id=uuid4(), label='Easy'),
        DifficultyLevel(id=uuid4(), label='Medium'),
        DifficultyLevel(id=uuid4(), label='Hard'),
    ]


def get_dummy_user_profiles(
    roles: list[Role],
    experiences: list[Experience],
    learning_styles: list[LearningStyle],
    session_lengths: list[SessionLength],
) -> list[UserProfile]:
    """
    Generate dummy UserProfile data.
    """
    return [
        UserProfile(
            id=uuid4(),
            preferred_language='en',
            role_id=roles[0].id,
            experience_id=experiences[0].id,
<<<<<<< HEAD
            preferred_learning_style_id=learning_styles[0].id,
            preferred_session_length_id=session_lengths[0].id,
            store_conversations=False,
=======
            preferred_learning_style='Visual',
            preferred_session_length='30 minutes',
>>>>>>> 2695607f
            total_sessions=32,
            training_time=4.5,
            current_streak_days=3,
            average_score=82,
            goals_achieved=4,
        ),
        UserProfile(
            id=uuid4(),
            preferred_language='de',
            role_id=roles[1].id,
            experience_id=experiences[1].id,
<<<<<<< HEAD
            preferred_learning_style_id=learning_styles[1].id,
            preferred_session_length_id=session_lengths[1].id,
            store_conversations=True,
=======
            preferred_learning_style='Auditory',
            preferred_session_length='1 hour',
>>>>>>> 2695607f
            total_sessions=5,
            training_time=4.2,
            current_streak_days=2,
            average_score=87,
            goals_achieved=2,
        ),
    ]


def get_dummy_user_goals(user_profiles: list[UserProfile], goals: list[Goal]) -> list[UserGoal]:
    return [
        UserGoal(goal_id=goals[0].id, user_id=user_profiles[0].id),
        UserGoal(goal_id=goals[1].id, user_id=user_profiles[1].id),
    ]


def get_dummy_training_cases(
    user_profiles: list[UserProfile], difficulty_levels: list[DifficultyLevel]
) -> list[TrainingCase]:
    return [
        TrainingCase(
            id=uuid4(),
            user_id=user_profiles[0].id,
            category_id=None,
            custom_category_label='Custom Category 1',
            context='Context 1',
            goal='Goal 1',
            other_party='Other Party 1',
            difficulty_id=difficulty_levels[0].id,
            tone='Friendly',
            complexity='Low',
            status=TrainingCaseStatus.draft,  # Use the enum instead of a string
            created_at=datetime.utcnow(),
            updated_at=datetime.utcnow(),
        ),
        TrainingCase(
            id=uuid4(),
            user_id=user_profiles[1].id,
            category_id=None,
            custom_category_label='Custom Category 2',
            context='Context 2',
            goal='Goal 2',
            other_party='Other Party 2',
            difficulty_id=difficulty_levels[1].id,
            tone='Professional',
            complexity='Medium',
            status=TrainingCaseStatus.draft,  # Use the enum instead of a string
            created_at=datetime.utcnow(),
            updated_at=datetime.utcnow(),
        ),
    ]


def get_dummy_ratings(
    training_sessions: list[TrainingSession], training_cases: list[TrainingCase]
) -> list[Rating]:
    # Create a mapping of case_id to user_id from the training_cases
    case_to_user_map = {case.id: case.user_id for case in training_cases}

    return [
        Rating(
            id=uuid4(),
            session_id=training_sessions[0].id,  # Link to the first training session
            user_id=case_to_user_map[
                training_sessions[0].case_id
            ],  # Get user_id from the training case
            score=5,
            comment='Excellent session!',
            created_at=datetime.utcnow(),
            updated_at=datetime.utcnow(),
        ),
        Rating(
            id=uuid4(),
            session_id=training_sessions[1].id,  # Link to the second training session
            user_id=case_to_user_map[
                training_sessions[1].case_id
            ],  # Get user_id from the training case
            score=4,
            comment='Good session, but room for improvement.',
            created_at=datetime.utcnow(),
            updated_at=datetime.utcnow(),
        ),
    ]


def get_dummy_conversation_categories() -> list[ConversationCategory]:
    return [
        ConversationCategory(
            id=uuid4(),
            name='Business',
            icon_uri='https://example.com/icons/business.png',
            system_prompt='You are a business consultant.',
            initial_prompt='What is your business challenge?',
            ai_setup={'type': 'business', 'complexity': 'high'},
            default_context='Business meeting with stakeholders.',
            default_goal='Improve communication and decision-making.',
            default_other_party='Stakeholders',
            is_custom=False,
            language_code='en',
            created_at=datetime.utcnow(),
            updated_at=datetime.utcnow(),
        ),
        ConversationCategory(
            id=uuid4(),
            name='Casual',
            icon_uri='https://example.com/icons/casual.png',
            system_prompt='You are a friendly conversationalist.',
            initial_prompt='How was your day?',
            ai_setup={'type': 'casual', 'complexity': 'low'},
            default_context='Casual conversation with a friend.',
            default_goal='Relax and enjoy the conversation.',
            default_other_party='Friend',
            is_custom=False,
            language_code='en',
            created_at=datetime.utcnow(),
            updated_at=datetime.utcnow(),
        ),
        ConversationCategory(
            id=uuid4(),
            name='Technical',
            icon_uri='https://example.com/icons/technical.png',
            system_prompt='You are a technical expert.',
            initial_prompt='What technical issue are you facing?',
            ai_setup={'type': 'technical', 'complexity': 'medium'},
            default_context='Technical discussion about software development.',
            default_goal='Solve technical problems efficiently.',
            default_other_party='Developer',
            is_custom=False,
            language_code='en',
            created_at=datetime.utcnow(),
            updated_at=datetime.utcnow(),
        ),
        ConversationCategory(
            id=uuid4(),
            name='Custom Category',
            icon_uri='https://example.com/icons/custom.png',
            system_prompt='',
            initial_prompt='',
            ai_setup={},
            default_context='',
            default_goal='',
            default_other_party='',
            is_custom=True,
            language_code='en',
            created_at=datetime.utcnow(),
            updated_at=datetime.utcnow(),
        ),
    ]


def get_dummy_conversation_turns(
    training_sessions: list[TrainingSession],
) -> list[ConversationTurn]:
    return [
        ConversationTurn(
            id=uuid4(),
            session_id=training_sessions[0].id,  # Link to the first training session
            speaker=SpeakerEnum.user,  # Use the SpeakerEnum for the speaker
            start_offset_ms=0,
            end_offset_ms=5000,
            text='Hello, how can I help you?',
            audio_uri='https://example.com/audio/user_hello.mp3',
            ai_emotion='neutral',
            created_at=datetime.utcnow(),
        ),
        ConversationTurn(
            id=uuid4(),
            session_id=training_sessions[1].id,  # Link to the second training session
            speaker=SpeakerEnum.ai,  # Use the SpeakerEnum for the speaker
            start_offset_ms=5000,
            end_offset_ms=10000,
            text='I need assistance with my account.',
            audio_uri='https://example.com/audio/system_assistance.mp3',
            ai_emotion='concerned',
            created_at=datetime.utcnow(),
        ),
    ]


def get_dummy_training_sessions(training_cases: list[TrainingCase]) -> list[TrainingSession]:
    return [
        TrainingSession(
            id=uuid4(),
            case_id=training_cases[0].id,
            scheduled_at=datetime.utcnow(),
            started_at=datetime.utcnow(),
            ended_at=datetime.utcnow(),
            language_code='en',  # Assuming "en" is a valid language code in the LanguageModel table
            ai_persona={'persona_name': 'AI Assistant', 'persona_role': 'Helper'},
            created_at=datetime.utcnow(),
            updated_at=datetime.utcnow(),
        ),
        TrainingSession(
            id=uuid4(),
            case_id=training_cases[1].id,
            scheduled_at=datetime.utcnow(),
            started_at=datetime.utcnow(),
            ended_at=datetime.utcnow(),
            language_code='de',  # Assuming "fr" is a valid language code in the LanguageModel table
            ai_persona={'persona_name': 'AI Mentor', 'persona_role': 'Guide'},
            created_at=datetime.utcnow(),
            updated_at=datetime.utcnow(),
        ),
    ]


def get_dummy_training_session_feedback(
    training_sessions: list[TrainingSession],
) -> list[TrainingSessionFeedback]:
    return [
        TrainingSessionFeedback(
            id=uuid4(),
            session_id=training_sessions[0].id,  # Link to the first training session
            scores={'clarity': 8, 'engagement': 7, 'accuracy': 9},
            tone_analysis={'positive': 70, 'neutral': 20, 'negative': 10},
            overall_score=85,
            transcript_uri='https://example.com/transcripts/session1.txt',
            speak_time_percent=60.5,
            questions_asked=5,
            session_length_s=1800,
            goals_achieved=3,
            example_positive=[
                {
                    'heading': 'Clear framing of the issue',
                    'feedback': (
                        'You effectively communicated the specific issue (missed deadlines) and its '
                        'impact on the team without being accusatory.'
                    ),
                    'quote': (
                        'I’ve noticed that several deadlines were missed last week, and it’s causing '
                        'our team to fall behind on the overall project timeline.'
                    ),
                }
            ],
            example_negative=[
                {
                    'heading': 'Lack of specific examples',
                    'feedback': (
                        'While you mentioned missed deadlines, you didn’t provide specific instances '
                        'or data to illustrate the issue. Including concrete examples would strengthen '
                        'your feedback.'
                    ),
                    'quote': (
                        'The report due on Friday was submitted on Monday, which delayed our progress.'
                    ),
                    'improved_quote': (
                        'Ensure deadlines are met by setting clear expectations and providing specific '
                        'examples of missed deadlines.'
                    ),
                }
            ],
            recommendations=[
                {
                    'heading': 'Practice the STAR method',
                    'recommendation': (
                        'When giving feedback, use the Situation, Task, Action, Result framework to '
                        'provide more concrete examples.'
                    ),
                },
                {
                    'heading': 'Ask more diagnostic questions',
                    'recommendation': (
                        'Spend more time understanding root causes before moving to solutions. This '
                        'builds empathy and leads to more effective outcomes.'
                    ),
                },
                {
                    'heading': 'Define next steps',
                    'recommendation': (
                        'End feedback conversations with agreed-upon actions to ensure clarity and '
                        'accountability.'
                    ),
                },
            ],
            status=FeedbackStatusEnum.pending,  # Use the enum for status
            created_at=datetime.utcnow(),
            updated_at=datetime.utcnow(),
        ),
        TrainingSessionFeedback(
            id=uuid4(),
            session_id=training_sessions[1].id,  # Link to the second training session
            scores={'clarity': 9, 'engagement': 8, 'accuracy': 8},
            tone_analysis={'positive': 80, 'neutral': 15, 'negative': 5},
            overall_score=90,
            transcript_uri='https://example.com/transcripts/session2.txt',
            speak_time_percent=55.0,
            questions_asked=7,
            session_length_s=2000,
            goals_achieved=4,
            example_positive=[
                {
                    'heading': 'Clear framing of the issue',
                    'feedback': (
                        'You effectively communicated the specific issue (missed deadlines) and its '
                        'impact on the team without being accusatory.'
                    ),
                    'quote': (
                        'I’ve noticed that several deadlines were missed last week, and it’s causing '
                        'our team to fall behind on the overall project timeline.'
                    ),
                }
            ],
            example_negative=[
                {
                    'heading': 'Lack of specific examples',
                    'feedback': (
                        'While you mentioned missed deadlines, you didn’t provide specific instances '
                        'or data to illustrate the issue. Including concrete examples would strengthen '
                        'your feedback.'
                    ),
                    'quote': (
                        'The report due on Friday was submitted on Monday, which delayed our progress.'
                    ),
                    'improved_quote': (
                        'Ensure deadlines are met by setting clear expectations and providing specific '
                        'examples of missed deadlines.'
                    ),
                }
            ],
            recommendations=[
                {
                    'heading': 'Practice the STAR method',
                    'recommendation': (
                        'When giving feedback, use the Situation, Task, Action, Result framework to '
                        'provide more concrete examples.'
                    ),
                },
                {
                    'heading': 'Ask more diagnostic questions',
                    'recommendation': (
                        'Spend more time understanding root causes before moving to solutions. This '
                        'builds empathy and leads to more effective outcomes.'
                    ),
                },
                {
                    'heading': 'Define next steps',
                    'recommendation': (
                        'End feedback conversations with agreed-upon actions to ensure clarity and '
                        'accountability.'
                    ),
                },
            ],
            status=FeedbackStatusEnum.pending,  # Use the enum for status
            created_at=datetime.utcnow(),
            updated_at=datetime.utcnow(),
        ),
    ]


def get_dummy_training_preparations(
    training_cases: list[TrainingCase],
) -> list[TrainingPreparation]:
    return [
        TrainingPreparation(
            id=uuid4(),
            case_id=training_cases[0].id,
            objectives=[
                "Understand the client's needs",
                'Prepare a solution proposal',
            ],
            key_concepts=[
                {'header': 'Time management', 'value': 'Time management'},
                {'header': 'Collaboration', 'value': 'Collaboration'},
            ],
            prep_checklist=[
                'Review client history',
                'Prepare presentation slides',
            ],
            status=TrainingPreparationStatus.pending,  # Use the enum for status
            created_at=datetime.utcnow(),
            updated_at=datetime.utcnow(),
        ),
        TrainingPreparation(
            id=uuid4(),
            case_id=training_cases[1].id,
            objectives=[
                'Discuss project timeline',
                'Finalize deliverables',
            ],
            key_concepts=[
                {'header': 'Time management', 'value': 'Time management'},
                {'header': 'Collaboration', 'value': 'Collaboration'},
            ],
            prep_checklist=[
                'Prepare project timeline',
                'Review deliverables checklist',
            ],
            status=TrainingPreparationStatus.pending,  # Use the enum for status
            created_at=datetime.utcnow(),
            updated_at=datetime.utcnow(),
        ),
    ]


def get_dummy_confidence_areas() -> list[ConfidenceArea]:
    """
    Generate dummy ConfidenceArea data.
    """
    return [
        ConfidenceArea(
            id=uuid4(),
            label='Giving difficult feedback',
            description='Confidence in providing constructive feedback in challenging situations.',
            min_value=0,
            max_value=100,
            min_label='Not confident',
            max_label='Very confident',
        ),
        ConfidenceArea(
            id=uuid4(),
            label='Managing team conflicts',
            description='Confidence in resolving conflicts within a team effectively.',
            min_value=0,
            max_value=100,
            min_label='Not confident',
            max_label='Very confident',
        ),
        ConfidenceArea(
            id=uuid4(),
            label='Leading challenging conversations',
            description='Confidence in leading conversations that require tact and diplomacy.',
            min_value=0,
            max_value=100,
            min_label='Not confident',
            max_label='Very confident',
        ),
    ]


def get_dummy_user_confidence_scores(
    user_profiles: list[UserProfile], confidence_areas: list[ConfidenceArea]
) -> list[UserConfidenceScore]:
    """
    Generate dummy UserConfidenceScore data.
    """
    scores = []
    for user in user_profiles:
        for area in confidence_areas:
            scores.append(
                UserConfidenceScore(
                    area_id=area.id,
                    user_id=user.id,
                    score=50,  # Default score for demonstration
                    updated_at=datetime.utcnow(),
                )
            )
    return scores


def get_dummy_app_configs() -> list[AppConfig]:
    """
    Generate dummy data for AppConfig.
    """
    return [
        AppConfig(key='dailyUserTokenLimit', value='100', type=ConfigType.int),
    ]<|MERGE_RESOLUTION|>--- conflicted
+++ resolved
@@ -131,14 +131,9 @@
             preferred_language='en',
             role_id=roles[0].id,
             experience_id=experiences[0].id,
-<<<<<<< HEAD
             preferred_learning_style_id=learning_styles[0].id,
             preferred_session_length_id=session_lengths[0].id,
             store_conversations=False,
-=======
-            preferred_learning_style='Visual',
-            preferred_session_length='30 minutes',
->>>>>>> 2695607f
             total_sessions=32,
             training_time=4.5,
             current_streak_days=3,
@@ -150,14 +145,9 @@
             preferred_language='de',
             role_id=roles[1].id,
             experience_id=experiences[1].id,
-<<<<<<< HEAD
             preferred_learning_style_id=learning_styles[1].id,
             preferred_session_length_id=session_lengths[1].id,
             store_conversations=True,
-=======
-            preferred_learning_style='Auditory',
-            preferred_session_length='1 hour',
->>>>>>> 2695607f
             total_sessions=5,
             training_time=4.2,
             current_streak_days=2,
@@ -383,12 +373,12 @@
                 {
                     'heading': 'Clear framing of the issue',
                     'feedback': (
-                        'You effectively communicated the specific issue (missed deadlines) and its '
-                        'impact on the team without being accusatory.'
+                        'You effectively communicated the specific issue (missed deadlines) and its'
+                        ' impact on the team without being accusatory.'
                     ),
                     'quote': (
-                        'I’ve noticed that several deadlines were missed last week, and it’s causing '
-                        'our team to fall behind on the overall project timeline.'
+                        'I’ve noticed that several deadlines were missed last week, and '
+                        'it’s causing team to fall behind on the overall project timeline.'
                     ),
                 }
             ],
@@ -396,16 +386,17 @@
                 {
                     'heading': 'Lack of specific examples',
                     'feedback': (
-                        'While you mentioned missed deadlines, you didn’t provide specific instances '
-                        'or data to illustrate the issue. Including concrete examples would strengthen '
-                        'your feedback.'
+                        'While you mentioned missed deadlines, you didn’t provide specific '
+                        'instances or data to illustrate the issue. Including concrete examples '
+                        'would strengthen your feedback.'
                     ),
                     'quote': (
-                        'The report due on Friday was submitted on Monday, which delayed our progress.'
+                        'The report due on Friday was submitted on Monday, which delayed our '
+                        'progress.'
                     ),
                     'improved_quote': (
-                        'Ensure deadlines are met by setting clear expectations and providing specific '
-                        'examples of missed deadlines.'
+                        'Ensure deadlines are met by setting clear expectations and providing '
+                        'specific examples of missed deadlines.'
                     ),
                 }
             ],
@@ -413,15 +404,15 @@
                 {
                     'heading': 'Practice the STAR method',
                     'recommendation': (
-                        'When giving feedback, use the Situation, Task, Action, Result framework to '
-                        'provide more concrete examples.'
+                        'When giving feedback, use the Situation, Task, Action, Result framework to'
+                        ' provide more concrete examples.'
                     ),
                 },
                 {
                     'heading': 'Ask more diagnostic questions',
                     'recommendation': (
-                        'Spend more time understanding root causes before moving to solutions. This '
-                        'builds empathy and leads to more effective outcomes.'
+                        'Spend more time understanding root causes before moving to solutions. This'
+                        ' builds empathy and leads to more effective outcomes.'
                     ),
                 },
                 {
@@ -451,12 +442,12 @@
                 {
                     'heading': 'Clear framing of the issue',
                     'feedback': (
-                        'You effectively communicated the specific issue (missed deadlines) and its '
-                        'impact on the team without being accusatory.'
+                        'You effectively communicated the specific issue (missed deadlines) and its'
+                        ' impact on the team without being accusatory.'
                     ),
                     'quote': (
-                        'I’ve noticed that several deadlines were missed last week, and it’s causing '
-                        'our team to fall behind on the overall project timeline.'
+                        'I’ve noticed that several deadlines were missed last week, and it’s '
+                        'causing our team to fall behind on the overall project timeline.'
                     ),
                 }
             ],
@@ -464,16 +455,17 @@
                 {
                     'heading': 'Lack of specific examples',
                     'feedback': (
-                        'While you mentioned missed deadlines, you didn’t provide specific instances '
-                        'or data to illustrate the issue. Including concrete examples would strengthen '
-                        'your feedback.'
+                        'While you mentioned missed deadlines, you didn’t provide specific '
+                        'instances or data to illustrate the issue. Including concrete examples '
+                        'would strengthen your feedback.'
                     ),
                     'quote': (
-                        'The report due on Friday was submitted on Monday, which delayed our progress.'
+                        'The report due on Friday was submitted on Monday, which delayed our '
+                        'progress.'
                     ),
                     'improved_quote': (
-                        'Ensure deadlines are met by setting clear expectations and providing specific '
-                        'examples of missed deadlines.'
+                        'Ensure deadlines are met by setting clear expectations and providing '
+                        'specific examples of missed deadlines.'
                     ),
                 }
             ],
@@ -481,15 +473,15 @@
                 {
                     'heading': 'Practice the STAR method',
                     'recommendation': (
-                        'When giving feedback, use the Situation, Task, Action, Result framework to '
-                        'provide more concrete examples.'
+                        'When giving feedback, use the Situation, Task, Action, Result framework to'
+                        ' provide more concrete examples.'
                     ),
                 },
                 {
                     'heading': 'Ask more diagnostic questions',
                     'recommendation': (
-                        'Spend more time understanding root causes before moving to solutions. This '
-                        'builds empathy and leads to more effective outcomes.'
+                        'Spend more time understanding root causes before moving to solutions. This'
+                        ' builds empathy and leads to more effective outcomes.'
                     ),
                 },
                 {
