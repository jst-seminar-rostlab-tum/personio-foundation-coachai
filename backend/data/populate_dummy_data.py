--- conflicted
+++ resolved
@@ -121,13 +121,10 @@
         # Populate User Confidence Scores
         user_confidence_scores = get_dummy_user_confidence_scores(user_profiles, confidence_areas)
         session.add_all(user_confidence_scores)
-<<<<<<< HEAD
 
         app_configs = get_dummy_app_configs()
         session.add_all(app_configs)
         # Commit all data
-=======
->>>>>>> 2e15c11d
         session.commit()
 
         print('Dummy data populated successfully!')
