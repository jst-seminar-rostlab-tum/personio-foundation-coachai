--- conflicted
+++ resolved
@@ -5,6 +5,7 @@
 from sqlmodel import Session, select
 
 from ..database import get_session
+from ..models.language import Language
 from ..models.user_confidence_score import ConfidenceScoreRead, UserConfidenceScore
 from ..models.user_goal import UserGoal
 from ..models.user_profile import (
@@ -21,24 +22,15 @@
 router = APIRouter(prefix='/user-profiles', tags=['User Profiles'])
 
 
-<<<<<<< HEAD
-@router.get('/', response_model=list[UserProfileRead])
-def get_user_profiles(session: Annotated[Session, Depends(get_session)]) -> list[UserProfileRead]:
-=======
 @router.get('/user_ids', response_model=list[UserProfileRead])
 def get_user_profile_ids(
     session: Annotated[Session, Depends(get_session)],
 ) -> list[UserProfileRead]:
->>>>>>> 38112bcb
     """
     Retrieve all user profiles with their associated goals and confidence scores. (IDS)
     Returns a list of user profiles in a simplified format.
     """
     statement = select(UserProfile)
-<<<<<<< HEAD
-    user_profiles = session.exec(statement).all()
-    return [UserProfileRead.model_validate(user_profile) for user_profile in user_profiles]
-=======
     users = session.exec(statement).all()
 
     user_profiles = []
@@ -184,74 +176,55 @@
         )
 
     return final_result
->>>>>>> 38112bcb
 
 
 @router.post('/', response_model=UserProfile)
 def create_user_profile(
-    user_data: dict,
+    user_profile: UserProfileCreate,
     session: Annotated[Session, Depends(get_session)],
 ) -> UserProfile:
     """
     Create a new user profile with associated goals and confidence scores.
     Accepts user data as input.
     """
-<<<<<<< HEAD
+
+    # Check if language exists, if not create it
+    language = session.exec(
+        select(Language).where(Language.code == user_profile.preferred_language)
+    ).first()
+
+    print(language)
+
+    if not language:
+        # Create English language if it doesn't exist
+        language = Language(code='en', name='English')
+        session.add(language)
+        session.commit()
+        session.refresh(language)
+
+    print(language)
     # Set default language to English if not specified
     if not user_profile.preferred_language:
         user_profile.preferred_language = 'en'
 
-    # Check if language exists
-    language = session.exec(
-        select(Language).where(Language.code == user_profile.preferred_language)
-    ).first()
-
-    if not language:
-        raise HTTPException(status_code=404, detail='Preferred language not found')
-
+    print(user_profile)
     # Create new user profile with only required fields
     db_user_profile = UserProfile(
         preferred_language=user_profile.preferred_language,
         role_id=user_profile.role_id,
         experience_id=user_profile.experience_id,
-        preferred_learning_style=user_profile.preferred_learning_style,
-        preferred_session_length=user_profile.preferred_session_length,
+        preferred_learning_style_id=user_profile.preferred_learning_style_id,
+        preferred_session_length_id=user_profile.preferred_session_length_id,
         full_name=user_profile.full_name,
         email=user_profile.email,
         phone_number=user_profile.phone_number,
         password=user_profile.password,
     )
     session.add(db_user_profile)
-=======
-    new_user = UserProfile(
-        role_id=user_data['role_id'],
-        experience_id=user_data['experience_id'],
-        preferred_language=user_data['preferred_language'],
-        preferred_learning_style_id=user_data['preferred_learning_style_id'],
-        preferred_session_length_id=user_data['preferred_session_length_id'],
-    )
-    session.add(new_user)
->>>>>>> 38112bcb
     session.commit()
-    session.refresh(new_user)
-
-    # Add goals
-    for goal_id in user_data['goal_ids']:
-        user_goal = UserGoal(user_id=new_user.id, goal_id=goal_id)
-        session.add(user_goal)
-
-    # Add confidence scores
-    for confidence_score in user_data['confidence_scores']:
-        user_confidence_score = UserConfidenceScore(
-            user_id=new_user.id,
-            area_id=confidence_score['area_id'],
-            score=confidence_score['score'],
-        )
-        session.add(user_confidence_score)
-
-    session.commit()
-
-    return new_user
+    session.refresh(db_user_profile)
+
+    return db_user_profile
 
 
 @router.put('/{user_id}', response_model=UserProfile)
@@ -322,23 +295,6 @@
     if not user:
         raise HTTPException(status_code=404, detail='User profile not found')
 
-<<<<<<< HEAD
-    # Check if email is being changed and if it already exists
-    if updated_data.email != user_profile.email:
-        existing_user = session.exec(
-            select(UserProfile).where(UserProfile.email == updated_data.email)
-        ).first()
-        if existing_user:
-            raise HTTPException(status_code=400, detail='Email already registered')
-
-    # Validate language if it's being changed
-    if updated_data.preferred_language:
-        language = session.exec(
-            select(Language).where(Language.code == updated_data.preferred_language)
-        ).first()
-        if not language:
-            raise HTTPException(status_code=404, detail='Preferred language not found')
-=======
     # Update UserProfile fields if provided
     if 'role_id' in user_data:
         user.role_id = user_data['role_id']
@@ -352,7 +308,6 @@
         user.preferred_session_length_id = user_data['preferred_session_length_id']
     if 'store_conversations' in user_data:
         user.store_conversations = user_data['store_conversations']
->>>>>>> 38112bcb
 
     session.add(user)
 
