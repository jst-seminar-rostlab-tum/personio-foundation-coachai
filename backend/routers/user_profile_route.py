--- conflicted
+++ resolved
@@ -7,16 +7,12 @@
 from ..database import get_session
 from ..models.user_confidence_score import ConfidenceScoreRead, UserConfidenceScore
 from ..models.user_goal import UserGoal
-<<<<<<< HEAD
-from ..models.user_profile import UserProfile, UserProfileExtendedRead, UserProfileRead
-=======
 from ..models.user_profile import (
     UserProfile,
     UserProfileCreate,
     UserProfileExtendedRead,
     UserProfileRead,
 )
->>>>>>> fb647fca
 
 router = APIRouter(prefix='/user-profiles', tags=['User Profiles'])
 
@@ -25,97 +21,6 @@
 def get_user_profile_ids(
     session: Annotated[Session, Depends(get_session)],
 ) -> list[UserProfileRead]:
-<<<<<<< HEAD
-    """
-    Retrieve all user profiles with their associated goals and confidence scores. (IDS)
-    Returns a list of user profiles in a simplified format.
-    """
-    statement = select(UserProfile)
-    users = session.exec(statement).all()
-
-    user_profiles = []
-    for user in users:
-        # Retrieve goal IDs for the user
-        goal_statement = select(UserGoal.goal_id).where(UserGoal.user_id == user.id)
-        goals = session.exec(goal_statement).all()
-
-        # Retrieve confidence score IDs for the user
-        confidence_statement = select(UserConfidenceScore.area_id).where(
-            UserConfidenceScore.user_id == user.id
-        )
-        confidence_scores = session.exec(confidence_statement).all()
-
-        # Serialize the UserProfile object into UserProfileRead schema
-        user_profiles.append(
-            UserProfileRead(
-                id=user.id,
-                preferred_language=user.preferred_language,
-                role_id=user.role_id,
-                experience_id=user.experience_id,
-                preferred_learning_style_id=user.preferred_learning_style_id,
-                preferred_session_length_id=user.preferred_session_length_id,
-                goal=list(goals),
-                confidence_scores=list(confidence_scores),
-                updated_at=user.updated_at,
-                deleted_at=user.deleted_at,
-            )
-        )
-
-    return user_profiles
-
-
-@router.get('/{user_id}', response_model=UserProfileExtendedRead)
-def get_user_profile_by_id(
-    user_id: str, session: Annotated[Session, Depends(get_session)]
-) -> UserProfileExtendedRead:
-    """
-    Retrieve a single user profile by its unique user ID.
-    Includes detailed information such as goals and confidence scores. (VALUES)
-    """
-    statement = select(UserProfile).where(UserProfile.id == user_id)
-    user = session.exec(statement).first()
-
-    if not user:
-        raise HTTPException(status_code=404, detail='User not found')
-
-    confidence_scores = [
-        ConfidenceScoreRead(area_label=score.confidence_area.label, score=score.score)
-        for score in user.user_confidence_scores
-        if score.confidence_area and score.confidence_area.label
-    ]
-
-    user_data = UserProfileExtendedRead(
-        user_id=user.id,
-        preferred_language=user.preferred_language,
-        role=user.role.label if user.role else None,
-        experience=user.experience.label if user.experience else None,
-        preferred_learning_style=user.preferred_learning_style.label
-        if user.preferred_learning_style
-        else None,
-        preferred_session_length=user.preferred_session_length.label
-        if user.preferred_session_length
-        else None,
-        goal=[
-            user_goal.goal.label
-            for user_goal in user.user_goals
-            if user_goal.goal and user_goal.goal.label
-        ],
-        confidence_scores=confidence_scores,
-    )
-
-    return user_data
-
-
-@router.get('/', response_model=list[UserProfileExtendedRead])
-def get_user_profiles(
-    session: Annotated[Session, Depends(get_session)],
-) -> list[UserProfileExtendedRead]:
-    """
-    Retrieve all user profiles with detailed information.
-    Includes goals and confidence scores for each user profile. (VALUES)
-    """
-    statement = select(UserProfile)
-=======
     """
     Retrieve all user profiles with their associated goals and confidence scores. (IDS)
     Returns a list of user profiles in a simplified format.
@@ -206,7 +111,6 @@
     Includes goals and confidence scores for each user profile. (VALUES)
     """
     statement = select(UserProfile)
->>>>>>> fb647fca
     results = session.exec(statement).all()
 
     user_map = {}
@@ -262,10 +166,7 @@
                 preferred_session_length=user_data['preferred_session_length'],
                 goal=list(user_data['goal']),
                 confidence_scores=confidence_scores,
-<<<<<<< HEAD
-=======
                 store_conversations=user_data['store_conversations'],
->>>>>>> fb647fca
             )
         )
 
@@ -289,7 +190,6 @@
         preferred_session_length_id=user_data['preferred_session_length_id'],
     )
     session.add(new_user)
-<<<<<<< HEAD
     session.commit()
     session.refresh(new_user)
 
@@ -298,79 +198,6 @@
         user_goal = UserGoal(user_id=new_user.id, goal_id=goal_id)
         session.add(user_goal)
 
-    # Add confidence scores
-    for confidence_score in user_data['confidence_scores']:
-        user_confidence_score = UserConfidenceScore(
-            user_id=new_user.id,
-            area_id=confidence_score['area_id'],
-            score=confidence_score['score'],
-        )
-        session.add(user_confidence_score)
-
-    session.commit()
-
-    return new_user
-=======
-    session.commit()
-    session.refresh(new_user)
->>>>>>> fb647fca
-
-    # Add goals
-    for goal_id in user_data['goal_ids']:
-        user_goal = UserGoal(user_id=new_user.id, goal_id=goal_id)
-        session.add(user_goal)
-
-<<<<<<< HEAD
-@router.put('/{user_id}', response_model=UserProfile)
-def update_user_profile(
-    user_id: UUID,
-    user_data: dict,
-    session: Annotated[Session, Depends(get_session)],
-) -> UserProfile:
-    """
-    Update an existing user profile with new data.
-    Replaces goals and confidence scores with the provided values.
-    """
-    user = session.get(UserProfile, user_id)
-
-    if not user:
-        raise HTTPException(status_code=404, detail='User not found')
-
-    # Update UserProfile fields
-    user.role_id = user_data['role_id']
-    user.experience_id = user_data['experience_id']
-    user.preferred_language = user_data['preferred_language']
-    user.preferred_learning_style_id = user_data['preferred_learning_style_id']
-    user.preferred_session_length_id = user_data['preferred_session_length_id']
-
-    session.add(user)
-
-    # Update goals
-    statement = select(UserGoal).where(UserGoal.user_id == user_id)
-    user_goals = session.exec(statement)
-    for user_goal in user_goals:
-        session.delete(user_goal)
-    session.commit()  # Commit to remove old goals
-    for goal_id in user_data['goal_ids']:
-        user_goal = UserGoal(user_id=user.id, goal_id=goal_id)
-        session.add(user_goal)
-
-    # Update confidence scores
-    statement = select(UserConfidenceScore).where(UserConfidenceScore.user_id == user_id)
-    user_confidence_scores = session.exec(statement)
-    for user_confidence_score in user_confidence_scores:
-        session.delete(user_confidence_score)
-    session.commit()
-    for confidence_score in user_data['confidence_scores']:
-        user_confidence_score = UserConfidenceScore(
-            user_id=user.id,
-            area_id=confidence_score['area_id'],
-            score=confidence_score['score'],
-        )
-        session.add(user_confidence_score)
-
-    session.commit()
-=======
     # Add confidence scores
     for confidence_score in user_data['confidence_scores']:
         user_confidence_score = UserConfidenceScore(
@@ -447,13 +274,11 @@
     session: Annotated[Session, Depends(get_session)],
 ) -> UserProfile:
     """
-    Partially update an existing user profile with new data.
-    Allows updating individual fields.
+    Update an existing user profile.
     """
     user = session.get(UserProfile, user_id)
-
     if not user:
-        raise HTTPException(status_code=404, detail='User not found')
+        raise HTTPException(status_code=404, detail='User profile not found')
 
     # Update UserProfile fields if provided
     if 'role_id' in user_data:
@@ -498,7 +323,6 @@
             session.add(user_confidence_score)
 
     session.commit()
->>>>>>> fb647fca
     session.refresh(user)
 
     return user
