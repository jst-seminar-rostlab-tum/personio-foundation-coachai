--- conflicted
+++ resolved
@@ -6,10 +6,7 @@
 
 from prisma import Prisma
 
-<<<<<<< HEAD
-=======
 # Local imports
->>>>>>> 6c7756a3
 from ..prisma_client import get_prisma
 
 router = APIRouter(prefix='/users', tags=['Users'])
@@ -32,41 +29,17 @@
 
 
 @router.post('/', response_model=UserResponse)
-<<<<<<< HEAD
-async def create_user(user: UserCreate, prisma: Prisma = Depends(get_prisma)) -> UserResponse:
-=======
-async def create_user(
-    user: UserCreate,
-    prisma: Prisma = get_prisma_dependency
-) -> UserResponse:
->>>>>>> 6c7756a3
+async def create_user(user: UserCreate, prisma: Prisma = get_prisma_dependency) -> UserResponse:
     try:
         db_user = await prisma.user.create(data={'email': user.email, 'name': user.name})
         return UserResponse.model_validate(db_user)
-<<<<<<< HEAD
-    except Exception:
-        raise HTTPException(status_code=400, detail='Email already exists')
+    except Exception as err:
+        raise HTTPException(status_code=400, detail='Email already exists') from err
 
 
 @router.get('/{user_id}', response_model=UserResponse)
-async def get_user(user_id: str, prisma: Prisma = Depends(get_prisma)) -> UserResponse:
+async def get_user(user_id: str, prisma: Prisma = get_prisma_dependency) -> UserResponse:
     user = await prisma.user.find_unique(where={'id': user_id})
-=======
-    except Exception as err:
-        raise HTTPException(status_code=400, detail="Email already exists") from err
-
-
-@router.get('/{user_id}', response_model=UserResponse)
-async def get_user(
-    user_id: str,
-    prisma: Prisma = get_prisma_dependency
-) -> UserResponse:
-    user = await prisma.user.find_unique(
-        where={
-            'id': user_id
-        }
-    )
->>>>>>> 6c7756a3
     if not user:
         raise HTTPException(status_code=404, detail='User not found')
     return UserResponse.model_validate(user)