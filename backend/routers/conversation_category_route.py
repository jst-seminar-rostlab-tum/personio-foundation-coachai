--- conflicted
+++ resolved
@@ -5,15 +5,9 @@
 from sqlmodel import Session, select
 
 from ..database import get_session
-<<<<<<< HEAD
 from ..models.conversation_category import (
-    ConversationCategoryCreate,
-    ConversationCategory,
-=======
-from ..models.conversation_category_model import (
     ConversationCategory,
     ConversationCategoryCreate,
->>>>>>> ecba6032
     ConversationCategoryRead,
 )
 
