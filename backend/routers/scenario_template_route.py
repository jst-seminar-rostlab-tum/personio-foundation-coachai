from typing import Annotated
from uuid import UUID

from fastapi import APIRouter, Depends, HTTPException
from sqlmodel import Session, select

from ..database import get_session
<<<<<<< HEAD
from ..models.conversation_category import ConversationCategory
from ..models.language import Language
from ..models.scenario_template import (
    ScenarioTemplate,
=======
from ..models.conversation_category_model import ConversationCategory
from ..models.language_model import LanguageModel
from ..models.scenario_template_model import (
>>>>>>> ecba6032
    ScenarioTemplateCreate,
    ScenarioTemplateRead,
)

router = APIRouter(prefix='/scenario-templates', tags=['Scenario Templates'])


@router.get('/', response_model=list[ScenarioTemplateRead])
def get_scenario_templates(
    session: Annotated[Session, Depends(get_session)],
) -> list[ScenarioTemplateModel]:
    """
    Retrieve all scenario templates.
    """
    statement = select(ScenarioTemplate)
    templates = session.exec(statement).all()
    return list(templates)


@router.post('/', response_model=ScenarioTemplateRead)
def create_scenario_template(
    template: ScenarioTemplateCreate, session: Annotated[Session, Depends(get_session)]
) -> ScenarioTemplate:
    """
    Create a new scenario template.
    """
    # Validate foreign keys
    if template.category_id:
        category = session.get(ConversationCategory, template.category_id)
        if not category:
            raise HTTPException(status_code=404, detail='Category not found')

    language = session.exec(
        select(Language).where(Language.code == template.language_code)
    ).first()
    if not language:
        raise HTTPException(status_code=404, detail='Language not found')

    db_template = ScenarioTemplate(**template.dict())
    session.add(db_template)
    session.commit()
    session.refresh(db_template)
    return db_template


@router.put('/{template_id}', response_model=ScenarioTemplateRead)
def update_scenario_template(
    template_id: UUID,
    updated_data: ScenarioTemplateCreate,
    session: Annotated[Session, Depends(get_session)],
) -> ScenarioTemplate:
    """
    Update an existing scenario template.
    """
    template = session.get(ScenarioTemplate, template_id)
    if not template:
        raise HTTPException(status_code=404, detail='Scenario template not found')

    # Validate foreign keys
    if updated_data.category_id:
        category = session.get(ConversationCategory, updated_data.category_id)
        if not category:
            raise HTTPException(status_code=404, detail='Category not found')

    if updated_data.language_code:
        language = session.exec(
            select(Language).where(Language.code == updated_data.language_code)
        ).first()
        if not language:
            raise HTTPException(status_code=404, detail='Language not found')

    for key, value in updated_data.dict().items():
        setattr(template, key, value)

    session.add(template)
    session.commit()
    session.refresh(template)
    return template


@router.delete('/{template_id}', response_model=dict)
def delete_scenario_template(
    template_id: UUID, session: Annotated[Session, Depends(get_session)]
) -> dict:
    """
    Delete a scenario template.
    """
    template = session.get(ScenarioTemplate, template_id)
    if not template:
        raise HTTPException(status_code=404, detail='Scenario template not found')

    session.delete(template)
    session.commit()
    return {'message': 'Scenario template deleted successfully'}<|MERGE_RESOLUTION|>--- conflicted
+++ resolved
@@ -5,16 +5,10 @@
 from sqlmodel import Session, select
 
 from ..database import get_session
-<<<<<<< HEAD
 from ..models.conversation_category import ConversationCategory
 from ..models.language import Language
 from ..models.scenario_template import (
     ScenarioTemplate,
-=======
-from ..models.conversation_category_model import ConversationCategory
-from ..models.language_model import LanguageModel
-from ..models.scenario_template_model import (
->>>>>>> ecba6032
     ScenarioTemplateCreate,
     ScenarioTemplateRead,
 )
@@ -25,7 +19,7 @@
 @router.get('/', response_model=list[ScenarioTemplateRead])
 def get_scenario_templates(
     session: Annotated[Session, Depends(get_session)],
-) -> list[ScenarioTemplateModel]:
+) -> list[ScenarioTemplate]:
     """
     Retrieve all scenario templates.
     """
