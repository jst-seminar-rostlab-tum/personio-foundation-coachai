--- conflicted
+++ resolved
@@ -5,18 +5,8 @@
 
 # Schema for reading admin dashboard stats
 class AdminDashboardStatsRead(CamelModel):
-<<<<<<< HEAD
-    total_users: int  # number of users in the system
-    total_trainings: int
-    total_reviews: int  # number of reviews
-    score_sum: float
-    daily_session_limit: int | None  # daily session limit retrieved from app_config table
-=======
     total_users: int = Field(..., description='Number of users in the system')
     total_trainings: int = Field(..., description='Total number of trainig sessions')
     total_reviews: int = Field(..., description='Number of reviews')
     score_sum: float = Field(..., description='Sum of all scores')
-    daily_token_limit: int | None = Field(
-        None, description='Daily token limit retrieved from app_config table'
-    )
->>>>>>> 01f3acb7
+    daily_session_limit: int  # daily session limit retrieved from app_config table