from datetime import datetime
from typing import Optional
from uuid import UUID

from sqlmodel import Field

from app.models.camel_case import CamelModel
from app.models.session import SessionStatus
from app.schemas.session_feedback import SessionFeedbackRead


# Schema for creating a new Session
class SessionCreate(CamelModel):
    scenario_id: UUID
    scheduled_at: datetime | None = None
    started_at: datetime | None = None
    ended_at: datetime | None = None
    status: SessionStatus = Field(default=SessionStatus.started)


# Schema for updating an existing Session
class SessionUpdate(CamelModel):
    scenario_id: UUID | None = None
    scheduled_at: datetime | None = None
    started_at: datetime | None = None
    ended_at: datetime | None = None
    status: SessionStatus | None = None


# Schema for reading Session data
class SessionRead(CamelModel):
    id: UUID
    scenario_id: UUID
    scheduled_at: datetime | None
    started_at: datetime | None
    ended_at: datetime | None
    status: SessionStatus = Field(default=SessionStatus.started)
    allow_admin_access: bool = Field(default=False)
    created_at: datetime
    updated_at: datetime


# Schema for reading Session data with details including skill scores, goals achieved,
# session metrics, and feedback insights
class SessionDetailsRead(SessionRead):
    title: str | None = None
    summary: str | None = None
    goals_total: list[str] | None = None
    has_reviewed: bool = False
<<<<<<< HEAD
    feedback: Optional['SessionFeedbackRead'] = None
    # List of audio file URIs --> located in session_turns
    audio_uris: list[str] = Field(default_factory=list)
=======
    feedback: Optional['SessionFeedbackMetrics'] = None
>>>>>>> a74798fe


SessionDetailsRead.model_rebuild()<|MERGE_RESOLUTION|>--- conflicted
+++ resolved
@@ -47,13 +47,7 @@
     summary: str | None = None
     goals_total: list[str] | None = None
     has_reviewed: bool = False
-<<<<<<< HEAD
     feedback: Optional['SessionFeedbackRead'] = None
-    # List of audio file URIs --> located in session_turns
-    audio_uris: list[str] = Field(default_factory=list)
-=======
-    feedback: Optional['SessionFeedbackMetrics'] = None
->>>>>>> a74798fe
 
 
 SessionDetailsRead.model_rebuild()