from datetime import datetime
from uuid import UUID

from app.models.camel_case import CamelModel
from app.models.session_turn import SpeakerEnum


# Schema for creating a new SessionTurn
class SessionTurnCreate(CamelModel):
    session_id: UUID
    speaker: SpeakerEnum
    start_offset_ms: int
    end_offset_ms: int
    text: str


# Schema for reading SessionTurn data
class SessionTurnRead(CamelModel):
    id: UUID
    speaker: SpeakerEnum
    full_audio_start_offset_ms: int
    text: str
<<<<<<< HEAD
    audio_uri: str
    ai_emotion: str | None = None
=======
    ai_emotion: Optional[str] = None
>>>>>>> a74798fe
    created_at: datetime<|MERGE_RESOLUTION|>--- conflicted
+++ resolved
@@ -20,10 +20,5 @@
     speaker: SpeakerEnum
     full_audio_start_offset_ms: int
     text: str
-<<<<<<< HEAD
-    audio_uri: str
     ai_emotion: str | None = None
-=======
-    ai_emotion: Optional[str] = None
->>>>>>> a74798fe
     created_at: datetime