# ruff: noqa: E501
import json
from pathlib import Path
from typing import Any, Optional

from tenacity import retry, stop_after_attempt, wait_fixed

<<<<<<< HEAD
from app.connections.vertexai_client import call_structured_llm
from app.schemas.conversation_scenario import ConversationScenarioWithTranscript
from app.schemas.scoring_schema import ScoringResult
=======
from app.connections.openai_client import call_structured_llm
from app.schemas.conversation_scenario import ConversationScenarioRead
from app.schemas.scoring_schema import ScoringRead
>>>>>>> 16ed7253
from app.services.utils import normalize_quotes


class ScoringService:
    def __init__(self, rubric_path: Optional[Path] = None) -> None:
        if rubric_path is None:
            rubric_path = Path(__file__).parent.parent / 'data' / 'conversation_rubric.json'
        self.rubric = self._load_json(rubric_path)

    def _load_json(self, path: Path) -> dict[str, Any]:
        with open(path, encoding='utf-8') as f:
            return json.load(f)

    def _build_system_prompt(self) -> str:
        system_prompt = (
            'You are an expert communication coach who grades conversations based on a strict rubric.\n\n'
            '**Scoring Instructions:**\n'
            "- For every metric, you MUST ONLY consider the User's utterances. Completely ignore all Assistant utterances, even if they are helpful, on-topic, or try to bring the conversation back to focus.\n"
            "- For each metric, in your justification, explicitly compare the User's behavior to every rubric level (1-5), and state why it does or does not meet each level. Only after this comparison, select the best matching score.\n"
            '- You MUST provide a score and justification for ALL FOUR metrics: structure, empathy, focus, and clarity. Do not omit any metric, even if the performance is very poor.\n'
            "- If the User's utterances are completely irrelevant, incomprehensible, or show no attempt to engage with the metric, you MUST assign a score of 1 for that metric.\n"
            '- If the overall performance is good enough and only contains minor lapses or imperfections, a score of 5 is appropriate.\n'
            'Here is the evaluation rubric:\n'
            "- You may use the common levels (e.g., 0) as a reference for scoring if the user's utterances are completely irrelevant, incomprehensible, or show no attempt to engage with the metric.\n"
            f'{json.dumps(self.rubric, indent=2)}'
            '\n\n'
            "You MUST act as if the Assistant's utterances do not exist at all. Only the User's utterances are relevant for scoring. If you mention or consider the Assistant in your justification, that is a mistake.\n"
            "Please also take into account the user's vocal emotion, tone, and expressive style in your evaluation if audio is provided.（请结合语音的情感、语气、表达风格进行评价。）"
        )
        return system_prompt

    def _build_user_prompt(self, conversation: ConversationScenarioRead) -> str:
        scenario = conversation.scenario
        transcript = conversation.transcript
        prompt = (
            '**Conversation Scenario:**\n'
            f'{getattr(scenario, "description", getattr(scenario, "context", ""))}\n'
            f'User Role: {getattr(scenario, "user_role", "User")}\n'
            f'Assistant Role: {getattr(scenario, "assistant_role", "Assistant")}\n\n'
            '**Conversation Transcript:**\n'
        )
        for turn in transcript:
            prompt += f'{turn.speaker}: {turn.text}\n'
        prompt += (
            'Based on the evaluation rubric, please provide a score from 1 to 5 for each metric '
            '(structure, empathy, focus, clarity) for the "User" only, '
            'and give a justification for each score.\n'
            'You MUST provide a score and justification for all four metrics, '
            'and also give an overall summary of the "User"\'s performance.\n'
            'Format the output as a JSON object matching the ScoringRead schema.\n'
            'Do not include markdown, explanation, or code formatting.\n'
        )
        return prompt

    def score_conversation(
        self,
<<<<<<< HEAD
        conversation: ConversationScenarioWithTranscript,
        temperature: float = 0.0,
        audio_url: Optional[str] = None,
    ) -> ScoringResult:
        user_prompt = self._build_user_prompt(conversation)
        system_prompt = self._build_system_prompt()

        try:
            response = call_structured_llm(
                request_prompt=user_prompt,
                system_prompt=system_prompt,
                max_tokens=1000,
                output_model=ScoringResult,
                temperature=temperature,
                audio_uri=audio_url,
            )
        except Exception:
            raise
=======
        conversation: ConversationScenarioRead,
        model: str = 'o4-mini-2025-04-16',
        temperature: float = 0.0,
    ) -> ScoringRead:
        user_prompt = self._build_user_prompt(conversation)
        system_prompt = self._build_system_prompt()

        response = call_structured_llm(
            request_prompt=user_prompt,
            system_prompt=system_prompt,
            model=model,
            output_model=ScoringRead,
            temperature=temperature,
        )
>>>>>>> 16ed7253

        # Recalculate the overall score based on the rubric
        response.scoring.scores = [
            s.model_copy(update={'metric': s.metric.lower()}) for s in response.scoring.scores
        ]
        scores = {s.metric: s.score for s in response.scoring.scores}
        overall = (
            scores['structure'] + scores['empathy'] + scores['focus'] + scores['clarity']
        ) / 4
        response.scoring.overall_score = overall

        # Normalize all quotes in the response
        response.conversation_summary = normalize_quotes(response.conversation_summary)
        for score in response.scoring.scores:
            score.justification = normalize_quotes(score.justification)

        return response

    def rubric_to_markdown(self) -> str:
        """
        Convert the rubric content to a human-readable Markdown format (English only).
        """
        rubric = self.rubric
        md = f'# {rubric.get("title", "")}\n\n{rubric.get("description", "")}\n\n'
        for criterion in rubric.get('criteria', []):
            md += f'## {criterion.get("name", "")}\n'
            md += f'**Criterion**: {criterion.get("description", "")}\n\n'
            levels = criterion.get('levels', {})
            for score in sorted(levels.keys(), key=lambda x: int(x), reverse=True):
                desc = levels[score]
                md += f'- **Score {score}**: {desc}\n'
            md += '\n'
        common_levels = rubric.get('common_levels', {})
        if common_levels:
            md += '## Common Levels\n'
            for score, desc in common_levels.items():
                md += f'- **Score {score}**: {desc}\n'
        return md

    @retry(stop=stop_after_attempt(3), wait=wait_fixed(1))
    def safe_score_conversation(self, conversation: ConversationScenarioRead) -> ScoringRead:
        return self.score_conversation(conversation)


scoring_service = ScoringService()


def get_scoring_service() -> ScoringService:
    return scoring_service<|MERGE_RESOLUTION|>--- conflicted
+++ resolved
@@ -5,15 +5,9 @@
 
 from tenacity import retry, stop_after_attempt, wait_fixed
 
-<<<<<<< HEAD
 from app.connections.vertexai_client import call_structured_llm
-from app.schemas.conversation_scenario import ConversationScenarioWithTranscript
-from app.schemas.scoring_schema import ScoringResult
-=======
-from app.connections.openai_client import call_structured_llm
 from app.schemas.conversation_scenario import ConversationScenarioRead
 from app.schemas.scoring_schema import ScoringRead
->>>>>>> 16ed7253
 from app.services.utils import normalize_quotes
 
 
@@ -70,29 +64,10 @@
 
     def score_conversation(
         self,
-<<<<<<< HEAD
-        conversation: ConversationScenarioWithTranscript,
-        temperature: float = 0.0,
-        audio_url: Optional[str] = None,
-    ) -> ScoringResult:
-        user_prompt = self._build_user_prompt(conversation)
-        system_prompt = self._build_system_prompt()
-
-        try:
-            response = call_structured_llm(
-                request_prompt=user_prompt,
-                system_prompt=system_prompt,
-                max_tokens=1000,
-                output_model=ScoringResult,
-                temperature=temperature,
-                audio_uri=audio_url,
-            )
-        except Exception:
-            raise
-=======
         conversation: ConversationScenarioRead,
         model: str = 'o4-mini-2025-04-16',
         temperature: float = 0.0,
+        audio_uri: Optional[str] = None,
     ) -> ScoringRead:
         user_prompt = self._build_user_prompt(conversation)
         system_prompt = self._build_system_prompt()
@@ -103,8 +78,8 @@
             model=model,
             output_model=ScoringRead,
             temperature=temperature,
+            audio_uri=audio_uri,
         )
->>>>>>> 16ed7253
 
         # Recalculate the overall score based on the rubric
         response.scoring.scores = [
