--- conflicted
+++ resolved
@@ -6,13 +6,8 @@
 from tenacity import retry, stop_after_attempt, wait_fixed
 
 from app.connections.openai_client import call_structured_llm
-<<<<<<< HEAD
-from app.schemas.conversation_scenario import ConversationScenarioWithTranscript
+from app.schemas.conversation_scenario import ConversationScenarioRead
 from app.schemas.scoring_schema import ScoringRead
-=======
-from app.schemas.conversation_scenario import ConversationScenarioRead
-from app.schemas.scoring_schema import ScoringResult
->>>>>>> 0754049b
 from app.services.utils import normalize_quotes
 
 
@@ -122,13 +117,7 @@
         return md
 
     @retry(stop=stop_after_attempt(3), wait=wait_fixed(1))
-<<<<<<< HEAD
-    def safe_score_conversation(
-        self, conversation: ConversationScenarioWithTranscript
-    ) -> ScoringRead:
-=======
-    def safe_score_conversation(self, conversation: ConversationScenarioRead) -> ScoringResult:
->>>>>>> 0754049b
+    def safe_score_conversation(self, conversation: ConversationScenarioRead) -> ScoringRead:
         return self.score_conversation(conversation)
 
 
