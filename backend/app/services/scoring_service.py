# ruff: noqa: E501
import json
from pathlib import Path
from typing import Any, Optional

from tenacity import retry, stop_after_attempt, wait_fixed

from app.connections.openai_client import call_structured_llm
from app.schemas.conversation_scenario import ConversationScenarioWithTranscript
<<<<<<< HEAD
from app.schemas.scoring_schema import ScoringRead
=======
from app.schemas.scoring_schema import ScoringResult
from app.services.utils import normalize_quotes
>>>>>>> 4a8d053c


class ScoringService:
    def __init__(self, rubric_path: Optional[Path] = None) -> None:
        if rubric_path is None:
            rubric_path = Path(__file__).parent.parent / 'data' / 'conversation_rubric.json'
        self.rubric = self._load_json(rubric_path)

    def _load_json(self, path: Path) -> dict[str, Any]:
        with open(path, encoding='utf-8') as f:
            return json.load(f)

    def _build_system_prompt(self) -> str:
        system_prompt = (
            'You are an expert communication coach who grades conversations based on a strict rubric.\n\n'
            '**Scoring Instructions:**\n'
            "- For every metric, you MUST ONLY consider the User's utterances. Completely ignore all Assistant utterances, even if they are helpful, on-topic, or try to bring the conversation back to focus.\n"
            "- For each metric, in your justification, explicitly compare the User's behavior to every rubric level (1-5), and state why it does or does not meet each level. Only after this comparison, select the best matching score.\n"
            '- You MUST provide a score and justification for ALL FOUR metrics: structure, empathy, focus, and clarity. Do not omit any metric, even if the performance is very poor.\n'
            "- If the User's utterances are completely irrelevant, incomprehensible, or show no attempt to engage with the metric, you MUST assign a score of 1 for that metric.\n"
            '- If the overall performance is good enough and only contains minor lapses or imperfections, a score of 5 is appropriate.\n'
            'Here is the evaluation rubric:\n'
            "- You may use the common levels (e.g., 0) as a reference for scoring if the user's utterances are completely irrelevant, incomprehensible, or show no attempt to engage with the metric.\n"
            f'{json.dumps(self.rubric, indent=2)}'
            '\n\n'
            "You MUST act as if the Assistant's utterances do not exist at all. Only the User's utterances are relevant for scoring. If you mention or consider the Assistant in your justification, that is a mistake.\n"
        )
        return system_prompt

    def _build_user_prompt(self, conversation: ConversationScenarioWithTranscript) -> str:
        scenario = conversation.scenario
        transcript = conversation.transcript
        prompt = (
            '**Conversation Scenario:**\n'
            f'{getattr(scenario, "description", getattr(scenario, "context", ""))}\n'
            f'User Role: {getattr(scenario, "user_role", "User")}\n'
            f'Assistant Role: {getattr(scenario, "assistant_role", "Assistant")}\n\n'
            '**Conversation Transcript:**\n'
        )
        for turn in transcript:
            prompt += f'{turn.speaker}: {turn.text}\n'
        prompt += (
            'Based on the evaluation rubric, please provide a score from 1 to 5 for each metric '
            '(structure, empathy, focus, clarity) for the "User" only, '
            'and give a justification for each score.\n'
            'You MUST provide a score and justification for all four metrics, '
            'and also give an overall summary of the "User"\'s performance.\n'
            'Format the output as a JSON object matching the ScoringRead schema.\n'
            'Do not include markdown, explanation, or code formatting.\n'
        )
        return prompt

    def score_conversation(
        self,
        conversation: ConversationScenarioWithTranscript,
        model: str = 'o4-mini-2025-04-16',
        temperature: float = 0.0,
    ) -> ScoringRead:
        user_prompt = self._build_user_prompt(conversation)
        system_prompt = self._build_system_prompt()

        response = call_structured_llm(
            request_prompt=user_prompt,
            system_prompt=system_prompt,
            model=model,
            output_model=ScoringRead,
            temperature=temperature,
        )

        # Recalculate the overall score based on the rubric
        response.scoring.scores = [
            s.model_copy(update={'metric': s.metric.lower()}) for s in response.scoring.scores
        ]
        scores = {s.metric: s.score for s in response.scoring.scores}
        overall = (
            scores['structure'] + scores['empathy'] + scores['focus'] + scores['clarity']
        ) / 4
        response.scoring.overall_score = overall

        # Normalize all quotes in the response
        response.conversation_summary = normalize_quotes(response.conversation_summary)
        for score in response.scoring.scores:
            score.justification = normalize_quotes(score.justification)

        return response

    def rubric_to_markdown(self) -> str:
        """
        Convert the rubric content to a human-readable Markdown format (English only).
        """
        rubric = self.rubric
        md = f'# {rubric.get("title", "")}\n\n{rubric.get("description", "")}\n\n'
        for criterion in rubric.get('criteria', []):
            md += f'## {criterion.get("name", "")}\n'
            md += f'**Criterion**: {criterion.get("description", "")}\n\n'
            levels = criterion.get('levels', {})
            for score in sorted(levels.keys(), key=lambda x: int(x), reverse=True):
                desc = levels[score]
                md += f'- **Score {score}**: {desc}\n'
            md += '\n'
        common_levels = rubric.get('common_levels', {})
        if common_levels:
            md += '## Common Levels\n'
            for score, desc in common_levels.items():
                md += f'- **Score {score}**: {desc}\n'
        return md

    @retry(stop=stop_after_attempt(3), wait=wait_fixed(1))
    def safe_score_conversation(
        self, conversation: ConversationScenarioWithTranscript
    ) -> ScoringResult:
        return self.score_conversation(conversation)


scoring_service = ScoringService()


def get_scoring_service() -> ScoringService:
    return scoring_service<|MERGE_RESOLUTION|>--- conflicted
+++ resolved
@@ -7,12 +7,8 @@
 
 from app.connections.openai_client import call_structured_llm
 from app.schemas.conversation_scenario import ConversationScenarioWithTranscript
-<<<<<<< HEAD
 from app.schemas.scoring_schema import ScoringRead
-=======
-from app.schemas.scoring_schema import ScoringResult
 from app.services.utils import normalize_quotes
->>>>>>> 4a8d053c
 
 
 class ScoringService:
@@ -123,7 +119,7 @@
     @retry(stop=stop_after_attempt(3), wait=wait_fixed(1))
     def safe_score_conversation(
         self, conversation: ConversationScenarioWithTranscript
-    ) -> ScoringResult:
+    ) -> ScoringRead:
         return self.score_conversation(conversation)
 
 
