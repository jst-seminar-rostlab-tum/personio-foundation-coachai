--- conflicted
+++ resolved
@@ -9,12 +9,9 @@
 from supabase import AuthError
 
 from app.database import get_supabase_client
-<<<<<<< HEAD
-from app.models.app_config import AppConfig
-=======
 from app.enums.account_role import AccountRole
 from app.enums.goal import Goal
->>>>>>> 01f3acb7
+from app.models.app_config import AppConfig
 from app.models.user_confidence_score import UserConfidenceScore
 from app.models.user_goal import UserGoal
 from app.models.user_profile import UserProfile
@@ -38,9 +35,10 @@
         daily_session_limit = self.db.exec(
             select(AppConfig.value).where(AppConfig.key == 'dailyUserSessionLimit')
         ).first()
-        daily_session_limit = int(daily_session_limit) if daily_session_limit is not None else None
+        daily_session_limit = int(daily_session_limit) if daily_session_limit is not None else 0
+
         # If session limit is not configured, assume limit is hit (safety feature)
-        if daily_session_limit is None:
+        if daily_session_limit == 0:
             num_remaining_daily_sessions = 0
         else:
             num_remaining_daily_sessions = max(0, daily_session_limit - user.sessions_created_today)
@@ -73,11 +71,13 @@
         daily_session_limit = self.db.exec(
             select(AppConfig.value).where(AppConfig.key == 'dailyUserSessionLimit')
         ).first()
-        daily_session_limit = int(daily_session_limit) if daily_session_limit is not None else None
-        if daily_session_limit is not None:
+        daily_session_limit = int(daily_session_limit) if daily_session_limit is not None else 0
+
+        # If session limit is not configured, assume limit is hit (safety feature)
+        if daily_session_limit == 0:
+            num_remaining_daily_sessions = 0
+        else:
             num_remaining_daily_sessions = max(0, daily_session_limit - user.sessions_created_today)
-        else:
-            num_remaining_daily_sessions = None
         return UserProfileRead(
             user_id=user.id,
             full_name=user.full_name,
@@ -156,7 +156,6 @@
                 detail='User profile not found.',
             )
 
-<<<<<<< HEAD
         daily_session_limit = self.db.exec(
             select(AppConfig.value).where(AppConfig.key == 'dailyUserSessionLimit')
         ).first()
@@ -167,10 +166,7 @@
             num_remaining_daily_sessions = 0
         else:
             num_remaining_daily_sessions = max(0, daily_session_limit - user.sessions_created_today)
-        return UserStatisticsRead(
-=======
         return UserStatistics(
->>>>>>> 01f3acb7
             total_sessions=user.total_sessions,
             training_time=user.training_time,
             current_streak_days=user.current_streak_days,
