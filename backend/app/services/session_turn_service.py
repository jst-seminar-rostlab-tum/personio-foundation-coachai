--- conflicted
+++ resolved
@@ -6,12 +6,9 @@
 from uuid import UUID, uuid4
 
 import puremagic
-<<<<<<< HEAD
+
 from fastapi import BackgroundTasks, HTTPException, UploadFile
 from sqlalchemy import UUID
-=======
-from fastapi import HTTPException, UploadFile
->>>>>>> ba986682
 from sqlmodel import Session as DBSession
 from sqlmodel import col, select
 
@@ -77,14 +74,10 @@
         self.gcs_manager = get_gcs_audio_manager()
 
     async def create_session_turn(
-<<<<<<< HEAD
         self,
         turn: SessionTurnCreate,
         audio_file: UploadFile,
         background_tasks: BackgroundTasks,
-=======
-        self, turn: SessionTurnCreate, audio_file: UploadFile
->>>>>>> ba986682
     ) -> SessionTurnRead:
         session = self.db.get(SessionModel, turn.session_id)
         if not session:
@@ -112,7 +105,6 @@
             created_at=new_turn.created_at,
         )
 
-<<<<<<< HEAD
         if turn.speaker == SpeakerEnum.user:
             # Generate live feedback item in the background
             background_tasks.add_task(
@@ -123,7 +115,7 @@
             )
 
         return session_turn_read
-=======
+
     def get_audio_duration_seconds(self, buffer: io.BytesIO) -> float:
         """
         Write buffer to a temp file and return its audio duration in seconds.
@@ -346,5 +338,4 @@
                 created_at=t.created_at,
             )
             for t in turns
-        ]
->>>>>>> ba986682
+        ]