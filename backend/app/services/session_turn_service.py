--- conflicted
+++ resolved
@@ -2,14 +2,12 @@
 import os
 import subprocess
 import tempfile
-from io import BytesIO
 from tempfile import NamedTemporaryFile
 from uuid import UUID, uuid4
 
 import ffmpeg
 import puremagic
 from fastapi import HTTPException, UploadFile
-from sqlalchemy import UUID
 from sqlmodel import Session as DBSession
 from sqlmodel import col, select
 
@@ -18,6 +16,7 @@
 from app.models.session import Session as SessionModel
 from app.models.session_turn import SessionTurn
 from app.schemas.session_turn import SessionTurnCreate, SessionTurnRead
+from app.services.google_cloud_storage_service import GCSManager
 
 settings = Settings()
 
@@ -104,19 +103,9 @@
         if not turn.text:
             raise HTTPException(status_code=400, detail='Text is required')
 
-<<<<<<< HEAD
-        audio_name = f'{turn.session_id}_{uuid4().hex}.mp3'
-        gcs = GCSManager('audio')
-        try:
-            _, mp3_bytes = convert_audio_to_mp3(audio_file)
-            gcs.upload_from_fileobj(BytesIO(mp3_bytes), audio_name, content_type='audio/mpeg')
-        except Exception as e:
-            raise HTTPException(status_code=500, detail=f'Failed to upload audio file: {e}') from e
-=======
         audio_uri = ''
         if settings.ENABLE_AI:
             audio_uri = store_audio_file(turn.session_id, audio_file)
->>>>>>> dc4cac56
 
         turn_data = turn.model_dump()
         turn_data['audio_uri'] = audio_uri
@@ -131,10 +120,6 @@
             speaker=new_turn.speaker,
             full_audio_start_offset_ms=new_turn.full_audio_start_offset_ms,
             text=new_turn.text,
-<<<<<<< HEAD
-=======
-            audio_uri=audio_uri,
->>>>>>> dc4cac56
             ai_emotion=new_turn.ai_emotion,
             created_at=new_turn.created_at,
         )
