<<<<<<< HEAD
=======
import io
import os
import re
import subprocess
import tempfile
>>>>>>> a74798fe
from uuid import UUID, uuid4

import puremagic
from fastapi import HTTPException, UploadFile
from sqlmodel import Session as DBSession
from sqlmodel import col, select

from app.config import Settings
from app.connections.gcs_client import get_gcs_audio_manager
from app.models.session import Session as SessionModel
from app.models.session_turn import SessionTurn
from app.schemas.session_turn import SessionTurnCreate, SessionTurnRead

settings = Settings()

# Stitching modes
MODE_CONCAT = 'concat'
MODE_TIMELINE = 'timeline'

# Set desired stitching mode for all stitching operations
STITCH_MODE = MODE_TIMELINE  # or MODE_TIMELINE


def is_valid_audio_mime_type(mime_type: str) -> bool:
    return mime_type in [
        'audio/webm',
        'video/webm',
        'audio/mpeg',
        'video/mpeg',
        'audio/wav',
        'audio/x-wav',
        'audio/wave',
    ]


def get_audio_content_type(upload_file: UploadFile) -> str:
    matches = puremagic.magic_stream(upload_file.file)
    upload_file.file.seek(0)
    if not matches:
        raise HTTPException(status_code=400, detail='Only .webm, .mp3 or .wav files are allowed')
    mime = matches[0].mime_type
    if not is_valid_audio_mime_type(mime):
        raise HTTPException(status_code=400, detail='Only .webm, .mp3 or .wav files are allowed')
    return mime


def store_audio_file(session_id: UUID, audio_file: UploadFile) -> str:
    audio_name = f'{session_id}_{uuid4().hex}'
    gcs = get_gcs_audio_manager()

    if gcs is None:
        raise HTTPException(status_code=500, detail='Failed to connect to audio storage')

    try:
        gcs.upload_from_fileobj(
            file_obj=audio_file.file,
            blob_name=audio_name,
            content_type=get_audio_content_type(audio_file),
        )
    except Exception as e:
        raise HTTPException(status_code=500, detail='Failed to upload audio file') from e

    return audio_name


class SessionTurnService:
    def __init__(self, db: DBSession) -> None:
        self.db = db
        self.gcs_manager = get_gcs_audio_manager()

    async def create_session_turn(
        self, turn: SessionTurnCreate, audio_file: UploadFile
    ) -> SessionTurnRead:
        session = self.db.get(SessionModel, turn.session_id)
        if not session:
            raise HTTPException(status_code=404, detail='Session not found')
        if not turn.text:
            raise HTTPException(status_code=400, detail='Text is required')

        audio_uri = ''
        if settings.ENABLE_AI:
            audio_uri = store_audio_file(turn.session_id, audio_file)

        turn_data = turn.model_dump()
        turn_data['audio_uri'] = audio_uri
        new_turn = SessionTurn(**turn_data)
        self.db.add(new_turn)
        self.db.commit()
        self.db.refresh(new_turn)

        return SessionTurnRead(
            id=new_turn.id,
            speaker=new_turn.speaker,
            full_audio_start_offset_ms=new_turn.full_audio_start_offset_ms,
            text=new_turn.text,
            ai_emotion=new_turn.ai_emotion,
            created_at=new_turn.created_at,
        )

    def get_audio_duration_seconds(self, buffer: io.BytesIO) -> float:
        """
        Write buffer to a temp file and return its audio duration in seconds.
        Four fallbacks, in order:
        1) ffprobe container duration
        2) ffprobe audio‐stream duration
        3) parse “Duration: hh:mm:ss.xx” from ffmpeg -i stderr
        4) decode with ffmpeg -f null and grab the last time= log
        """
        # 1) dump to temp file
        with tempfile.NamedTemporaryFile(delete=False) as tmp:
            tmp.write(buffer.getvalue())
            tmp.flush()
            path = tmp.name

        # --- 1) container duration ---
        res = subprocess.run(
            [
                'ffprobe',
                '-v',
                'error',
                '-show_entries',
                'format=duration',
                '-of',
                'default=noprint_wrappers=1:nokey=1',
                path,
            ],
            capture_output=True,
            text=True,
        )
        dur = res.stdout.strip()
        try:
            return float(dur)
        except ValueError:
            pass

        # --- 2) audio‐stream duration ---
        res2 = subprocess.run(
            [
                'ffprobe',
                '-v',
                'error',
                '-select_streams',
                'a:0',
                '-show_entries',
                'stream=duration',
                '-of',
                'default=noprint_wrappers=1:nokey=1',
                path,
            ],
            capture_output=True,
            text=True,
        )
        dur2 = res2.stdout.strip()
        try:
            return float(dur2)
        except ValueError:
            pass

        # --- 3) parse “Duration: hh:mm:ss.xx” from `ffmpeg -i` banner ---
        res3 = subprocess.run(['ffmpeg', '-i', path], capture_output=True, text=True)
        info = res3.stderr + res3.stdout
        m = re.search(r'Duration:\s*(\d+):(\d+):(\d+\.\d+)', info)
        if m:
            hh, mm, ss = m.groups()
            return int(hh) * 3600 + int(mm) * 60 + float(ss)

        # --- 4) brute‐force decode & scrape final “time=…” log ---
        res4 = subprocess.run(
            [
                'ffmpeg',
                '-i',
                path,
                '-vn',
                '-sn',
                '-dn',  # skip video, subtitles, data
                '-f',
                'null',
                '-',
            ],  # output to “nowhere”
            capture_output=True,
            text=True,
        )
        # find all occurrences like “time=00:01:23.45”
        times = re.findall(r'time=(\d+:\d+:\d+\.\d+)', res4.stderr)
        if times:
            last = times[-1]
            hh, mm, ss = last.split(':')
            return int(hh) * 3600 + int(mm) * 60 + float(ss)

        # if we still failed:
        raise RuntimeError(f'Could not determine duration (ffprobe fmt={dur!r}, stream={dur2!r})')

    def stitch_mp3s_from_gcs(self, session_id: UUID, output_blob_name: str) -> str | None:
        # Order by configured start_offset_ms to respect timeline

        if not settings.ENABLE_AI:
            return None

        if self.gcs_manager is None:
            raise HTTPException(status_code=500, detail='Failed to connect to audio storage')

        session_turns = self.db.exec(
            select(SessionTurn)
            .where(SessionTurn.session_id == session_id)
            .order_by(col(SessionTurn.start_offset_ms))
        ).all()
        if not session_turns:
            return None

        # Download, compute durations, and determine offsets
        mp3_entries = []  # list of (buffer, duration, offset_ms)
        cumulative = 0.0
        for turn in session_turns:
            buf = io.BytesIO()
            self.gcs_manager.bucket.blob(
                f'{self.gcs_manager.prefix}{turn.audio_uri}'
            ).download_to_file(buf)
            buf.seek(0)
            dur = self.get_audio_duration_seconds(buf)

            if STITCH_MODE == MODE_TIMELINE:
                offset = turn.start_offset_ms or 0
            else:
                offset = int(cumulative * 1000)
                cumulative += dur

            # Update the stored offset
            turn.full_audio_start_offset_ms = offset
            self.db.add(turn)
            mp3_entries.append((buf, dur, offset))

        self.db.commit()

        with tempfile.TemporaryDirectory() as tmpdir:
            inputs = []
            for idx, (buf, _, _) in enumerate(mp3_entries):
                path = os.path.join(tmpdir, f'{idx}.mp3')
                with open(path, 'wb') as f:
                    f.write(buf.getvalue())
                inputs.append(path)
                buf.close()

            if STITCH_MODE == MODE_CONCAT:
                list_txt = os.path.join(tmpdir, 'list.txt')
                with open(list_txt, 'w') as f:
                    for p in inputs:
                        f.write(f"file '{p}'\n")
                cmd = [
                    'ffmpeg',
                    '-hide_banner',
                    '-loglevel',
                    'error',
                    '-f',
                    'concat',
                    '-safe',
                    '0',
                    '-i',
                    list_txt,
                    '-c:a',
                    'libmp3lame',
                    '-q:a',
                    '2',
                    '-f',
                    'mp3',
                    'pipe:1',
                ]
            else:
                cmd = ['ffmpeg', '-hide_banner', '-loglevel', 'error']
                for p in inputs:
                    cmd += ['-i', p]
                # build delay filters
                delays, labels = [], []
                for i, (_, _, off) in enumerate(mp3_entries):
                    delays.append(f'[{i}:a]adelay={off}|{off}[d{i}]')
                    labels.append(f'[d{i}]')
                mix = ''.join(labels) + f'amix=inputs={len(mp3_entries)}:duration=longest[mixout]'
                filter_complex = ';'.join(delays + [mix])
                cmd += [
                    '-filter_complex',
                    filter_complex,
                    '-map',
                    '[mixout]',
                    '-c:a',
                    'libmp3lame',
                    '-q:a',
                    '2',
                    '-f',
                    'mp3',
                    'pipe:1',
                ]

            proc = subprocess.Popen(cmd, stdout=subprocess.PIPE, stderr=subprocess.PIPE)
            out, err = proc.communicate()
            if proc.returncode != 0:
                raise RuntimeError(f'ffmpeg error: {err.decode()}')

            out_buf = io.BytesIO(out)
            out_buf.seek(0)
            self.gcs_manager.upload_from_fileobj(
                out_buf, output_blob_name, content_type='audio/mpeg'
            )
            out_buf.close()

        return output_blob_name

    def get_session_turns(self, session_id: UUID) -> list[SessionTurnRead]:
        turns = self.db.exec(
            select(SessionTurn)
            .where(SessionTurn.session_id == session_id)
            .order_by(col(SessionTurn.full_audio_start_offset_ms))
        ).all()
        return [
            SessionTurnRead(
                id=t.id,
                speaker=t.speaker,
                full_audio_start_offset_ms=t.full_audio_start_offset_ms,
                text=t.text,
                ai_emotion=t.ai_emotion,
                created_at=t.created_at,
            )
            for t in turns
        ]<|MERGE_RESOLUTION|>--- conflicted
+++ resolved
@@ -1,11 +1,8 @@
-<<<<<<< HEAD
-=======
 import io
 import os
 import re
 import subprocess
 import tempfile
->>>>>>> a74798fe
 from uuid import UUID, uuid4
 
 import puremagic
