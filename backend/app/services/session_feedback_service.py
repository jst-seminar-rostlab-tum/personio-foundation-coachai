--- conflicted
+++ resolved
@@ -1,8 +1,5 @@
-<<<<<<< HEAD
-import logging
-=======
+
 import concurrent.futures
->>>>>>> 9a23caf0
 from datetime import datetime
 from uuid import UUID, uuid4
 
