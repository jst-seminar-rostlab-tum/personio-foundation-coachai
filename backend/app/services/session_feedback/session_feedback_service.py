import concurrent.futures
import logging
from datetime import UTC, datetime
from typing import Optional
from uuid import UUID, uuid4

from fastapi import HTTPException
from pydantic import Field
from sqlmodel import Session as DBSession
from sqlmodel import select

from app.models.admin_dashboard_stats import AdminDashboardStats
from app.models.camel_case import CamelModel
from app.models.session import Session
from app.models.session_feedback import FeedbackStatusEnum, SessionFeedback
from app.models.session_turn import SessionTurn
from app.models.user_profile import UserProfile
from app.schemas.conversation_scenario import (
    ConversationScenario,
    ConversationScenarioWithTranscript,
)
from app.schemas.session_feedback import (
    FeedbackRequest,
    GoalsAchievedCollection,
    GoalsAchievementRequest,
    NegativeExample,
    PositiveExample,
    Recommendation,
    RecommendationsCollection,
    SessionExamplesCollection,
)
from app.schemas.session_turn import SessionTurnRead
from app.services.scoring_service import ScoringService, get_scoring_service
from app.services.session_feedback.session_feedback_llm import (
    safe_generate_recommendations,
    safe_generate_training_examples,
    safe_get_achieved_goals,
)
from app.services.session_turn_service import SessionTurnService
from app.services.vector_db_context_service import query_vector_db_and_prompt


def prepare_feedback_requests(
    example_request: FeedbackRequest,
) -> tuple[GoalsAchievementRequest, FeedbackRequest]:
    """Prepare all feedback-related request objects."""
    goals_request = GoalsAchievementRequest(
        transcript=example_request.transcript,
        objectives=example_request.objectives,
        language_code=example_request.language_code,
    )
    recommendations_request = FeedbackRequest(
        category=example_request.category,
        persona=example_request.persona,
        situational_facts=example_request.situational_facts,
        transcript=example_request.transcript,
        objectives=example_request.objectives,
        key_concepts=example_request.key_concepts,
        language_code=example_request.language_code,
    )
    return goals_request, recommendations_request


def get_hr_docs_context(
    recommendations_request: FeedbackRequest,
) -> str:
    """Generate HR docs context using the vector DB."""
    return query_vector_db_and_prompt(
        session_context=[
            recommendations_request.category,
            recommendations_request.persona,
            recommendations_request.situational_facts,
            recommendations_request.transcript or '',
            recommendations_request.objectives,  # type: ignore
            recommendations_request.key_concepts,
        ],
        generated_object='output',
    )


class FeedbackGenerationResult(CamelModel):
    examples_positive: list[PositiveExample] = Field(default_factory=list)
    examples_negative: list[NegativeExample] = Field(default_factory=list)
    goals: GoalsAchievedCollection = Field(
        default_factory=lambda: GoalsAchievedCollection(goals_achieved=[])
    )
    recommendations: list[Recommendation] = Field(default_factory=list)
    scores_json: dict[str, float] = Field(default_factory=dict)
    overall_score: float = 0.0
    has_error: bool = False
    full_audio_filename: str = ''


def generate_feedback_components(
    feedback_request: FeedbackRequest,
    goals_request: GoalsAchievementRequest,
    hr_docs_context: str,
    conversation: ConversationScenarioWithTranscript,
    scoring_service: ScoringService,
    session_turn_service: SessionTurnService,
    session_id: UUID,
) -> FeedbackGenerationResult:
    """Run all feedback-related generation in parallel."""
    examples_positive: list[PositiveExample] = []
    examples_negative: list[NegativeExample] = []
    goals: GoalsAchievedCollection = GoalsAchievedCollection(goals_achieved=[])
    recommendations: list[Recommendation] = []
    scores_json: dict[str, float] = {}
    overall_score: float = 0.0
    has_error: bool = False
    output_blob_name: str | None = ''

    with concurrent.futures.ThreadPoolExecutor() as executor:
        future_examples = executor.submit(
            safe_generate_training_examples, feedback_request, hr_docs_context
        )
        future_goals = executor.submit(safe_get_achieved_goals, goals_request, hr_docs_context)
        future_recommendations = executor.submit(
            safe_generate_recommendations, feedback_request, hr_docs_context
        )
<<<<<<< HEAD
        future_scoring = executor.submit(scoring_service.safe_score_conversation, conversation)
=======
        future_scoring = executor.submit(scoring_service.score_conversation, conversation)
        future_audio_stitch = executor.submit(
            session_turn_service.stitch_mp3s_from_gcs,
            session_id,
            f'{session_id}.mp3',
        )
>>>>>>> ba986682

        try:
            examples: SessionExamplesCollection = future_examples.result()
            examples_positive = examples.positive_examples
            examples_negative = examples.negative_examples
        except Exception as e:
            has_error = True
            logging.warning('Failed to generate examples: %s', e)

        try:
            goals = future_goals.result()
        except Exception as e:
            has_error = True
            logging.warning('Failed to generate goals: %s', e)

        try:
            recs: RecommendationsCollection = future_recommendations.result()
            recommendations = recs.recommendations
        except Exception as e:
            has_error = True
            logging.warning('Failed to generate key recommendations: %s', e)

        try:
            scoring_result = future_scoring.result()
            scores_json = {s.metric: s.score for s in scoring_result.scoring.scores}
            overall_score = scoring_result.scoring.overall_score
        except Exception as e:
            has_error = True
            logging.warning('Failed to call ScoringService: %s', e)
            scores_json = {}
            overall_score = 0.0

        try:
            output_blob_name = future_audio_stitch.result()
        except Exception as e:
            has_error = True
            logging.warning('Failed to call Audio Stitching: %s', e)

    return FeedbackGenerationResult(
        examples_positive=examples_positive,
        examples_negative=examples_negative,
        goals=goals,
        recommendations=recommendations,
        scores_json=scores_json,
        overall_score=overall_score,
        full_audio_filename=output_blob_name or '',
        has_error=has_error,
    )


def update_statistics(
    db_session: 'DBSession',
    conversation: Optional[ConversationScenarioWithTranscript],
    goals: GoalsAchievedCollection,
    overall_score: float,
    has_error: bool,
) -> FeedbackStatusEnum:
    """Update user profile and admin dashboard stats, handle commit/rollback."""
    if conversation and conversation.scenario and conversation.scenario.user_id:
        user = db_session.exec(
            select(UserProfile).where(UserProfile.id == conversation.scenario.user_id)
        ).first()
    else:
        user = None

    admin_stats = db_session.exec(select(AdminDashboardStats)).first()
    try:
        if user:
            user.score_sum += overall_score
            user.total_sessions += 1
            user.goals_achieved += len(goals.goals_achieved)
            db_session.add(user)
        if admin_stats:
            admin_stats.score_sum += overall_score
            admin_stats.total_trainings += 1
            db_session.add(admin_stats)
        db_session.commit()
        status = FeedbackStatusEnum.completed if not has_error else FeedbackStatusEnum.failed
    except Exception as e:
        db_session.rollback()
        status = FeedbackStatusEnum.failed
        has_error = True
        logging.error('Failed to update statistics: %s', e)
    return status


def save_session_feedback(
    db_session: 'DBSession',
    session_id: UUID,
    feedback_generation_result: FeedbackGenerationResult,
    status: FeedbackStatusEnum,
) -> SessionFeedback:
    """Build and save the SessionFeedback record."""
    feedback = SessionFeedback(
        id=uuid4(),
        session_id=session_id,
        scores=feedback_generation_result.scores_json,
        tone_analysis={},
        overall_score=feedback_generation_result.overall_score,
        transcript_uri='',
        full_audio_filename=feedback_generation_result.full_audio_filename,
        speak_time_percent=0,
        questions_asked=0,
        session_length_s=0,
        goals_achieved=feedback_generation_result.goals.goals_achieved,
        example_positive=[ex.model_dump() for ex in feedback_generation_result.examples_positive],
        example_negative=[ex.model_dump() for ex in feedback_generation_result.examples_negative],
        recommendations=[rec.model_dump() for rec in feedback_generation_result.recommendations],
        status=status,
        created_at=datetime.now(UTC),
        updated_at=datetime.now(UTC),
    )
    db_session.add(feedback)
    db_session.commit()
    return feedback


def get_conversation_data(
    db_session: DBSession, session_id: UUID
) -> ConversationScenarioWithTranscript:
    """
    Get conversation data from the database in a single transaction.
    """
    with db_session.begin():
        session = db_session.exec(select(Session).where(Session.id == session_id)).first()
        if not session:
            raise HTTPException(status_code=404, detail='Session not found')
        scenario = db_session.exec(
            select(ConversationScenario).where(ConversationScenario.id == session.scenario_id)
        ).first()
        if not scenario:
            raise HTTPException(status_code=404, detail='Conversation Scenario not found')
        scenario_read = ConversationScenario.model_validate(scenario)
        turns = db_session.exec(
            select(SessionTurn).where(SessionTurn.session_id == session_id)
        ).all()
        transcript = [SessionTurnRead.model_validate(turn) for turn in turns]
        return ConversationScenarioWithTranscript(scenario=scenario_read, transcript=transcript)


def generate_and_store_feedback(
    session_id: UUID,
    feedback_request: FeedbackRequest,
    db_session: DBSession,
    scoring_service: Optional[ScoringService] = None,
    session_turn_service: Optional[SessionTurnService] = None,
) -> SessionFeedback:
    """
    Generates feedback for a given session, stores it in the database, and returns the resulting
    SessionFeedback object. This function prepares the necessary requests and context for
    feedback generation, retrieves conversation data, and uses the provided or default scoring
    service to generate feedback components. It then updates session statistics,
    saves the generated feedback to the database, and returns the saved feedback.
    """
    if scoring_service is None:
        scoring_service = get_scoring_service()

    if session_turn_service is None:
        session_turn_service = SessionTurnService(db_session)

    goals_request, recommendations_request = prepare_feedback_requests(feedback_request)
    hr_docs_context = get_hr_docs_context(recommendations_request)

    conversation = get_conversation_data(db_session, session_id)

    if feedback_request.transcript is None:
        feedback_generation_result = FeedbackGenerationResult()
    else:
        feedback_generation_result = generate_feedback_components(
            feedback_request=feedback_request,
            goals_request=goals_request,
            hr_docs_context=hr_docs_context,
            conversation=conversation,
            scoring_service=scoring_service,
            session_turn_service=session_turn_service,
            session_id=session_id,
        )

    status: FeedbackStatusEnum = update_statistics(
        db_session,
        conversation,
        feedback_generation_result.goals,
        feedback_generation_result.overall_score,
        feedback_generation_result.has_error,
    )

    feedback: SessionFeedback = save_session_feedback(
        db_session,
        session_id,
        feedback_generation_result,
        status,
    )
    return feedback<|MERGE_RESOLUTION|>--- conflicted
+++ resolved
@@ -118,16 +118,12 @@
         future_recommendations = executor.submit(
             safe_generate_recommendations, feedback_request, hr_docs_context
         )
-<<<<<<< HEAD
-        future_scoring = executor.submit(scoring_service.safe_score_conversation, conversation)
-=======
         future_scoring = executor.submit(scoring_service.score_conversation, conversation)
         future_audio_stitch = executor.submit(
             session_turn_service.stitch_mp3s_from_gcs,
             session_id,
             f'{session_id}.mp3',
         )
->>>>>>> ba986682
 
         try:
             examples: SessionExamplesCollection = future_examples.result()
