--- conflicted
+++ resolved
@@ -96,12 +96,8 @@
     feedback_request: FeedbackRequest,
     goals_request: GoalsAchievementRequest,
     hr_docs_context: str,
-<<<<<<< HEAD
+    document_names: list[str],
     conversation: ConversationScenarioRead,
-=======
-    document_names: list[str],
-    conversation: ConversationScenarioWithTranscript,
->>>>>>> 706a39de
     scoring_service: ScoringService,
     session_turn_service: SessionTurnService,
     session_id: UUID,
