--- conflicted
+++ resolved
@@ -93,11 +93,8 @@
     has_error: bool = False
     full_audio_filename: str = ''
     document_names: list[str] = Field(default_factory=list)
-<<<<<<< HEAD
     audio_url: str | None = None
-=======
     session_length_s: int = 0
->>>>>>> 92a00042
 
 
 def generate_feedback_components(
@@ -118,12 +115,9 @@
     scores_json: dict[str, float] = {}
     overall_score: float = 0.0
     has_error: bool = False
-<<<<<<< HEAD
     output_blob_name: str | None = ''
     audio_signed_url: str | None = None
-=======
     stitch_result: SessionTurnStitchAudioSuccess | None = None
->>>>>>> 92a00042
 
     with concurrent.futures.ThreadPoolExecutor() as executor:
         if audio_signed_url is not None:
@@ -183,7 +177,6 @@
             overall_score = 0.0
 
         try:
-<<<<<<< HEAD
             output_blob_name = future_audio_stitch.result()
             if output_blob_name:
                 gcs = get_gcs_audio_manager()
@@ -192,9 +185,7 @@
                         audio_signed_url = gcs.generate_signed_url(output_blob_name)
                     except Exception as e:
                         logging.warning(f'Failed to generate signed url for audio: {e}')
-=======
             stitch_result = future_audio_stitch.result()
->>>>>>> 92a00042
         except Exception as e:
             has_error = True
             logging.warning('Failed to call Audio Stitching: %s', e)
@@ -211,11 +202,8 @@
         else '',
         document_names=document_names,
         has_error=has_error,
-<<<<<<< HEAD
         audio_url=audio_signed_url,
-=======
         session_length_s=stitch_result.audio_duration_s if stitch_result else -1,
->>>>>>> 92a00042
     )
 
 
