--- conflicted
+++ resolved
@@ -156,18 +156,14 @@
     else:
         hr_docs_context = ''
 
-<<<<<<< HEAD
-    return hr_docs_context
+    doc_names = [] if metadata is None else [meta.get('title', '') for meta in metadata]
+
+    return hr_docs_context, doc_names
 
 
 @lru_cache(maxsize=256)
-def get_hr_docs_context(persona: str, situational_facts: str, category: str = '') -> str:
+def get_hr_docs_context(persona: str, situational_facts: str, category: str = '') -> tuple[str, list[str]]:
     return query_vector_db_and_prompt(
         session_context=[category, persona, situational_facts],
         generated_object='output',
-    )
-=======
-    doc_names = [] if metadata is None else [meta.get('title', '') for meta in metadata]
-
-    return hr_docs_context, doc_names
->>>>>>> 706a39de
+    )