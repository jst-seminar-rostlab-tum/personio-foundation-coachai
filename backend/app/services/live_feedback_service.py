--- conflicted
+++ resolved
@@ -107,11 +107,8 @@
     6. Avoid rephrasing or repeating previous feedback items when possible.
     7. Use active voice and no hedging, be specific if possible.
     e.g."Speak more calmly" instead of "Use a calmer tone" 
-<<<<<<< HEAD
     8. Always refer to the user as informal "you" (2nd person singular) regardless of the language
-=======
     9. Always respond in the language of the "Transcript" above.
->>>>>>> a2ece394
 
     ### Examples
     Feedback items in order of generating:
@@ -141,38 +138,8 @@
     session_id: UUID,
     session_turn_context: SessionTurn,
     hr_docs_context: str = '',
-<<<<<<< HEAD
-) -> LiveFeedback | None:
-    feedback_items = fetch_live_feedback_for_session(db_session, session_id, None)
-    formatted_lines = format_feedback_lines(feedback_items)
-    previous_feedback = '\n'.join(formatted_lines)
-    try:
-        language = session_turn_context.session.scenario.language_code.name
-    except AttributeError:
-        language = 'en'
-
-    if not any(
-        [
-            session_turn_context.audio_uri,
-            session_turn_context.text,
-            hr_docs_context,
-            previous_feedback,
-        ]
-    ):
-        return None
-    else:
-        with concurrent.futures.ThreadPoolExecutor() as executor:
-            future_live_feedback = executor.submit(
-                safe_generate_live_feedback_item,
-                session_turn_context,
-                previous_feedback,
-                hr_docs_context,
-                language,
-            )
-=======
 ) -> LiveFeedbackLlmOutput | None:
     session_gen = session_generator_func()
-
     try:
         db_session: DBSession = next(session_gen)
 
@@ -180,7 +147,10 @@
         db_session.commit()
         formatted_lines = format_feedback_lines(feedback_items)
         previous_feedback = '\n'.join(formatted_lines)
->>>>>>> a2ece394
+        try:
+          language = session_turn_context.session.scenario.language_code.name
+        except AttributeError:
+          language = 'en'
 
         if not any(
             [
