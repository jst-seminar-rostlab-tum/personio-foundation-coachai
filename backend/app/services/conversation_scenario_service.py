--- conflicted
+++ resolved
@@ -34,12 +34,8 @@
         conversation_scenario: ConversationScenarioCreate,
         user_profile: UserProfile,
         background_tasks: BackgroundTasks,
-<<<<<<< HEAD
+        custom_scenario: bool = False,
     ) -> ConversationScenarioConfirm:
-=======
-        custom_scenario: bool = False,
-    ) -> ConversationScenarioCreateResponse:
->>>>>>> 3b78aa97
         """
         Create a new conversation scenario and start the preparation process in the background.
 
@@ -62,7 +58,7 @@
                     existing_scenarios, conversation_scenario
                 )
                 if equal_scenario_id:
-                    return ConversationScenarioCreateResponse(
+                    return ConversationScenarioConfirm(
                         message='Conversation scenario with the same prompt already exists.',
                         scenario_id=equal_scenario_id,
                     )
