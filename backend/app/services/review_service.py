--- conflicted
+++ resolved
@@ -98,17 +98,10 @@
 
     def _get_paginated_reviews(
         self,
-<<<<<<< HEAD
         page: int | None = None,
         page_size: int = 10,
         sort: str = 'newest',
     ) -> PaginatedReviewsResponse:
-=======
-        page: int | None = Query(None),
-        page_size: int = Query(10),
-        sort: str = Query('newest'),
-    ) -> PaginatedReviewRead:
->>>>>>> 4a8d053c
         """Retrieve paginated reviews with optional sorting."""
 
         # Pagination
@@ -155,19 +148,11 @@
 
     def get_reviews(
         self,
-<<<<<<< HEAD
         limit: int | None = None,
         page: int | None = None,
         page_size: int = 10,
         sort: str = 'newest',
     ) -> list[ReviewRead] | PaginatedReviewsResponse:
-=======
-        limit: int | None = Query(None),
-        page: int | None = Query(None),
-        page_size: int = Query(10),
-        sort: str = Query('newest'),
-    ) -> list[ReviewRead] | PaginatedReviewRead:
->>>>>>> 4a8d053c
         """
         Retrieve user reviews with optional pagination, statistics and sorting.
         """
