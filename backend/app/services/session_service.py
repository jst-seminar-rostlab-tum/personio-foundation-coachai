from datetime import UTC, datetime
from math import ceil
from uuid import UUID

from fastapi import BackgroundTasks, HTTPException
from sqlmodel import Session as DBSession
from sqlmodel import col, func, select

from app.connections.gcs_client import get_gcs_audio_manager
from app.models.admin_dashboard_stats import AdminDashboardStats
from app.models.conversation_category import ConversationCategory
from app.models.conversation_scenario import ConversationScenario
from app.models.scenario_preparation import ScenarioPreparation, ScenarioPreparationStatus
from app.models.session import Session, SessionStatus
from app.models.session_feedback import FeedbackStatusEnum, SessionFeedback
from app.models.session_turn import SessionTurn
from app.models.user_profile import AccountRole, UserProfile
from app.schemas.session import SessionCreate, SessionDetailsRead, SessionRead, SessionUpdate
from app.schemas.session_feedback import FeedbackCreate, SessionFeedbackRead
from app.schemas.sessions_paginated import PaginatedSessionRead, SessionItem, SkillScores
from app.services.review_service import ReviewService
from app.services.session_feedback.session_feedback_service import generate_and_store_feedback
from app.services.session_turn_service import SessionTurnService


class SessionService:
    def __init__(self, db: DBSession) -> None:
        self.db = db
        self.gcs_audio_manager = get_gcs_audio_manager()

    def fetch_session_details(
        self, session_id: UUID, user_profile: UserProfile
    ) -> SessionDetailsRead:
        session = self._get_session(session_id)
        scenario = self._get_conversation_scenario(session.scenario_id)
        self._authorize_access(scenario, user_profile, session.allow_admin_access)

        title = self._get_training_title(scenario)
        goals = scenario.preparation.objectives if scenario.preparation else []

        # Check if the user has reviewed this session
        review_service = ReviewService(self.db)
        user_has_reviewed = review_service.has_user_reviewed_session(session_id, user_profile.id)

        session_response = SessionDetailsRead(
            id=session.id,
            scenario_id=session.scenario_id,
            scheduled_at=session.scheduled_at,
            started_at=session.started_at,
            ended_at=session.ended_at,
            status=session.status,
            allow_admin_access=session.allow_admin_access,
            created_at=session.created_at,
            updated_at=session.updated_at,
            title=title,
            has_reviewed=user_has_reviewed,
            summary='The person giving feedback was rude but the person '
            'receiving feedback took it well.',
            goals_total=goals,
        )

        session_response.feedback = self._get_session_feedback(session_id)

        return session_response

    def fetch_paginated_sessions(
        self,
        user_profile: UserProfile,
        page: int,
        page_size: int,
        scenario_id: UUID | None = None,
    ) -> PaginatedSessionRead:
        if scenario_id:
            scenario = self._validate_scenario_access(scenario_id, user_profile)
            scenario_ids = [scenario.id]
        else:
            scenario_ids = self._get_user_scenario_ids(user_profile.id)

        if not scenario_ids:
            return PaginatedSessionRead(
                page=page, limit=page_size, total_pages=0, total_sessions=0, sessions=[]
            )

        total_sessions = self._count_sessions(scenario_ids)
        if total_sessions == 0:
            return PaginatedSessionRead(
                page=page, limit=page_size, total_pages=0, total_sessions=0, sessions=[]
            )

        sessions = self._get_sessions_paginated(scenario_ids, page, page_size)
        session_list = [self._build_session_item(sess) for sess in sessions]

        return PaginatedSessionRead(
            page=page,
            limit=page_size,
            total_pages=ceil(total_sessions / page_size),
            total_sessions=total_sessions,
            sessions=session_list,
        )

    def create_new_session(
        self, session_data: SessionCreate, user_profile: UserProfile
    ) -> SessionRead:
        conversation_scenario = self.db.get(ConversationScenario, session_data.scenario_id)
        if not conversation_scenario:
            raise HTTPException(status_code=404, detail='Conversation scenario not found')
        if (
            conversation_scenario.user_id != user_profile.id
            and user_profile.account_role != AccountRole.admin
        ):
            raise HTTPException(
                status_code=403,
                detail='You do not have permission to create a session for this scenario',
            )
        new_session = Session(**session_data.model_dump())
        new_session.status = SessionStatus.started
        new_session.started_at = datetime.now(UTC)

        self.db.add(new_session)
        self.db.commit()
        self.db.refresh(new_session)
        return SessionRead(**new_session.model_dump())

    def update_existing_session(
        self,
        session_id: UUID,
        updated_data: SessionUpdate,
        user_profile: UserProfile,
        background_tasks: BackgroundTasks,
    ) -> SessionRead:
        session = self.db.get(Session, session_id)
        if not session:
            raise HTTPException(status_code=404, detail='Session not found')

        if (
            session.status == SessionStatus.completed
            and user_profile.account_role != AccountRole.admin
        ):
            raise HTTPException(status_code=400, detail='A completed session cannot be updated.')

        previous_status = session.status

        scenario_id = updated_data.scenario_id or session.scenario_id
        conversation_scenario = self.db.get(ConversationScenario, scenario_id)
        if not conversation_scenario:
            raise HTTPException(status_code=404, detail='Conversation scenario not found')

        for key, value in updated_data.model_dump(exclude_unset=True).items():
            setattr(session, key, value)

        if self._is_session_being_completed(previous_status, updated_data.status, session.feedback):
            self._handle_completion(session, conversation_scenario, user_profile, background_tasks)

        self.db.add(session)
        self.db.commit()
        self.db.refresh(session)
        return SessionRead(**session.model_dump())

    def delete_all_user_sessions(self, user_profile: UserProfile) -> dict:
        user_id = user_profile.id
        statement = select(ConversationScenario).where(ConversationScenario.user_id == user_id)
        conversation_scenarios = self.db.exec(statement).all()
        if not conversation_scenarios:
            return {
                'message': f'No sessions found for user ID {user_id}',
                'audios': [],
            }

        total_deleted_sessions = 0
        audio_uris = []
        for scenario in conversation_scenarios:
            for session in scenario.sessions:
                for turn in session.session_turns:
                    if turn.audio_uri:
                        audio_uris.append(turn.audio_uri)
                        total_deleted_sessions += 1
        # Let the database handle cascade deletes by just deleting the scenarios
        for scenario in conversation_scenarios:
            self.db.delete(scenario)
        self.db.commit()

        # TODO: Delete audio File self._delete_audio_files(audio_uris)
        self._delete_audio_files(audio_uris=audio_uris)  # Dummy function to delete audios
        return {
            'message': f'Deleted {total_deleted_sessions} sessions for user ID {user_id}',
            'audios': audio_uris,
        }

    def delete_session_by_id(self, session_id: UUID, user_profile: UserProfile) -> dict:
        session = self.db.exec(select(Session).where(Session.id == session_id)).first()
        if not session:
            raise HTTPException(status_code=404, detail='Session not found')
        if (
            session.scenario.user_id != user_profile.id
            and user_profile.account_role != AccountRole.admin
        ):
            raise HTTPException(
                status_code=403, detail='You do not have permission to delete this session'
            )
        # TODO: Delete audio File self._delete_audio_files(session.audio_uris)
        total_deleted_sessions = 0
        audio_uris = []
        for turn in session.session_turns:
            if turn.audio_uri:
                audio_uris.append(turn.audio_uri)
                total_deleted_sessions += 1
        # TODO: Delete audio File self._delete_audio_files(audio_uris)
        self._delete_audio_files(audio_uris=audio_uris)  # Dummy function to delete audios

        self.db.delete(session)
        self.db.commit()
        return {
            'message': 'Session deleted successfully',
            'audios': audio_uris,
        }

    def _is_session_being_completed(
        self,
        previous_status: SessionStatus,
        updated_status: SessionStatus | None,
        feedback: SessionFeedback | None,
    ) -> bool:
        """
        Helper function to check if the session is transitioning to 'completed' status
        and has no feedback associated with it.
        """
        return (
            previous_status != SessionStatus.completed
            and updated_status == SessionStatus.completed
            and feedback is None
        )

    def _handle_completion(
        self,
        session: Session,
        conversation_scenario: ConversationScenario,
        user_profile: UserProfile,
        background_tasks: BackgroundTasks,
    ) -> None:
        """
        Handle the logic for completing a session, including generating feedback,
        updating user statistics, and admin dashboard stats.
        """
        session.ended_at = datetime.now(UTC)

        # Fetch preparation for the session
        statement = select(ScenarioPreparation).where(
            ScenarioPreparation.scenario_id == session.scenario_id
        )
        preparation = self.db.exec(statement).first()
        if not preparation:
            raise HTTPException(
                status_code=400, detail='No preparation steps found for the given scenario'
            )
        if preparation.status != ScenarioPreparationStatus.completed:
            raise HTTPException(
                status_code=400,
                detail='Preparation steps must be completed before generating feedback',
            )

        # Fetch session turns and generate transcript
        session_turns = self.db.exec(
            select(SessionTurn).where(SessionTurn.session_id == session.id)
        ).all()
        transcripts = None
        if session_turns:
            transcripts = '\n'.join([f'{turn.speaker}: {turn.text}' for turn in session_turns])

        # Fetch conversation category
        category = None
        if conversation_scenario.category_id is not None:
            category = self.db.exec(
                select(ConversationCategory).where(
                    ConversationCategory.id == conversation_scenario.category_id
                )
            ).first()
            if not category:
                raise HTTPException(
                    status_code=404, detail='Conversation category not found for the session'
                )

        # Use the helper function to update user stats and schedule feedback
        self._update_user_stats(
            session=session,
            user_profile=user_profile,
            background_tasks=background_tasks,
            conversation_scenario=conversation_scenario,
            preparation=preparation,
            transcripts=transcripts,
            category=category,
        )

    def _update_user_stats(
        self,
        session: Session,
        user_profile: UserProfile,
        background_tasks: BackgroundTasks,
        conversation_scenario: ConversationScenario,
        preparation: ScenarioPreparation,
        transcripts: str | None,
        category: ConversationCategory | None,
    ) -> None:
        """
        Update user statistics, schedule feedback generation, and update admin dashboard stats.
        """
        # Prepare key concepts string
        key_concepts = preparation.key_concepts

        key_concepts_str = '\n'.join(f'{item["header"]}: {item["value"]}' for item in key_concepts)

        request = FeedbackCreate(
            category=category.name
            if category
            else conversation_scenario.custom_category_label or 'Unknown Category',
            persona=conversation_scenario.persona,
            situational_facts=conversation_scenario.situational_facts,
            transcript=transcripts,
            objectives=preparation.objectives,
            key_concepts=key_concepts_str,
        )

        background_tasks.add_task(
            generate_and_store_feedback,
            session_id=session.id,
            feedback_request=request,
            db_session=self.db,
        )

        # Calculate session length
        started_at = (
            session.started_at.replace(tzinfo=UTC)
            if session.started_at and session.started_at.tzinfo is None
            else session.started_at
        )
        ended_at = (
            session.ended_at.replace(tzinfo=UTC)
            if session.ended_at and session.ended_at.tzinfo is None
            else session.ended_at
        )

        if ended_at and started_at:
            session_length = (ended_at - started_at).total_seconds() / 3600  # in hours
        else:
            session_length = 0  # Default to 0 if either datetime is None
        user_profile.total_sessions = (user_profile.total_sessions or 0) + 1
        user_profile.training_time = (user_profile.training_time or 0) + session_length
        user_profile.updated_at = datetime.now(UTC)
        self.db.add(user_profile)

        stats = self.db.exec(select(AdminDashboardStats)).first()
        if not stats:
            stats = AdminDashboardStats()
            self.db.add(stats)
        stats.total_trainings = (stats.total_trainings or 0) + 1

    def _get_session(self, session_id: UUID) -> Session:
        session = self.db.get(Session, session_id)
        if not session:
            raise HTTPException(status_code=404, detail='No session found with the given ID')
        return session

    def _get_conversation_scenario(self, scenario_id: UUID) -> ConversationScenario:
        scenario = self.db.get(ConversationScenario, scenario_id)
        if not scenario:
            raise HTTPException(
                status_code=404, detail='No conversation scenario found for the session'
            )
        return scenario

    def _authorize_access(
        self, scenario: ConversationScenario, user_profile: UserProfile, allow_admin_access: bool
    ) -> None:
        if scenario.user_id != user_profile.id and user_profile.account_role != AccountRole.admin:
            raise HTTPException(
                status_code=403, detail='You do not have permission to access this session'
            )
        if (
            scenario.user_id != user_profile.id
            and user_profile.account_role == AccountRole.admin
            and not allow_admin_access
        ):
            raise HTTPException(
                status_code=403,
                detail='You do not have permission to access this session as an admin',
            )

    def _get_training_title(self, scenario: ConversationScenario) -> str:
        if scenario.category:
            return scenario.category.name
        if scenario.custom_category_label:
            return scenario.custom_category_label
        return 'No Title available'

<<<<<<< HEAD
    def _get_session_audio_uris(self, session_id: UUID) -> list[str]:
        session_turns = self.db.exec(
            select(SessionTurn).where(SessionTurn.session_id == session_id)
        ).all()
        return [turn.audio_uri for turn in session_turns] if session_turns else []

    def _get_session_feedback(self, session_id: UUID) -> SessionFeedbackRead | None:
=======
    def _get_session_feedback(self, session_id: UUID) -> SessionFeedbackMetrics | None:
>>>>>>> a74798fe
        feedback = self.db.exec(
            select(SessionFeedback).where(SessionFeedback.session_id == session_id)
        ).first()
        if not feedback or feedback.status == FeedbackStatusEnum.pending:
            raise HTTPException(status_code=202, detail='Session feedback in progress.')
        if feedback.status == FeedbackStatusEnum.failed:
            raise HTTPException(status_code=500, detail='Session feedback failed.')

<<<<<<< HEAD
        return SessionFeedbackRead(
=======
        audio_file_exists = self.gcs_audio_manager.document_exists(
            filename=feedback.full_audio_filename
        )
        if audio_file_exists:
            full_audio_url = self.gcs_audio_manager.generate_signed_url(
                filename=feedback.full_audio_filename,
            )
        else:
            full_audio_url = None

        session_turn_service = SessionTurnService(self.db)
        session_turn_transcripts = session_turn_service.get_session_turns(session_id=session_id)

        return SessionFeedbackMetrics(
>>>>>>> a74798fe
            scores=feedback.scores,
            tone_analysis=feedback.tone_analysis,
            overall_score=feedback.overall_score,
            transcript_uri=feedback.transcript_uri,
            speak_time_percent=feedback.speak_time_percent,
            questions_asked=feedback.questions_asked,
            session_length_s=feedback.session_length_s,
            goals_achieved=feedback.goals_achieved,
            example_positive=feedback.example_positive,  # type: ignore
            example_negative=feedback.example_negative,  # type: ignore
            recommendations=feedback.recommendations,  # type: ignore
            full_audio_url=full_audio_url,
            session_turn_transcripts=session_turn_transcripts,
        )

    def _get_user_scenario_ids(self, user_id: UUID) -> list[UUID]:
        result = self.db.exec(
            select(ConversationScenario.id).where(ConversationScenario.user_id == user_id)
        ).all()
        return list(result)

    def _count_sessions(self, scenario_ids: list[UUID]) -> int:
        return self.db.exec(
            select(func.count()).where(col(Session.scenario_id).in_(scenario_ids))
        ).one()

    def _get_sessions_paginated(
        self, scenario_ids: list[UUID], page: int, page_size: int
    ) -> list[Session]:
        sessions = self.db.exec(
            select(Session)
            .where(col(Session.scenario_id).in_(scenario_ids))
            .order_by(col(Session.created_at).desc())
            .offset((page - 1) * page_size)
            .limit(page_size)
        ).all()
        return list(sessions)

    def _build_session_item(self, sess: Session) -> SessionItem:
        scenario = self.db.exec(
            select(ConversationScenario).where(ConversationScenario.id == sess.scenario_id)
        ).first()
        if not scenario:
            raise HTTPException(status_code=404, detail='Conversation scenario not found')

        category = (
            self.db.exec(
                select(ConversationCategory).where(ConversationCategory.id == scenario.category_id)
            ).first()
            if scenario.category_id
            else None
        )

        title = category.name if category else 'No Title'
        summary = category.name if category else 'No Summary'
        feedback = sess.feedback

        scores = (
            SkillScores(
                structure=feedback.scores.get('structure', -1) if feedback else -1,
                empathy=feedback.scores.get('empathy', -1) if feedback else -1,
                focus=feedback.scores.get('focus', -1) if feedback else -1,
                clarity=feedback.scores.get('clarity', -1) if feedback else -1,
            )
            if feedback
            else SkillScores(structure=-1, empathy=-1, focus=-1, clarity=-1)
        )

        return SessionItem(
            session_id=sess.id,
            title=title,
            summary=summary,
            status=sess.status,
            date=sess.ended_at,
            overall_score=feedback.overall_score if feedback else -1,
            skills=scores,
            allow_admin_access=sess.allow_admin_access,
        )

    def _delete_audio_files(self, audio_uris: list[str]) -> None:
        """Mock function to delete audio files from object storage.
        Replace this with your actual object storage client logic."""
        for uri in audio_uris:  # TODO: delete audios on object storage.  # noqa: B007
            pass

    def _validate_scenario_access(
        self, scenario_id: UUID, user_profile: UserProfile
    ) -> ConversationScenario:
        """
        Validate access to a specific conversation scenario.
        Ensures the scenario exists and the user has permission to access it.
        """
        scenario = self.db.get(ConversationScenario, scenario_id)
        if not scenario:
            raise HTTPException(status_code=404, detail='Scenario not found')
        if scenario.user_id != user_profile.id and user_profile.account_role != AccountRole.admin:
            raise HTTPException(
                status_code=403, detail='You do not have permission to access this scenario'
            )
        return scenario<|MERGE_RESOLUTION|>--- conflicted
+++ resolved
@@ -391,17 +391,7 @@
             return scenario.custom_category_label
         return 'No Title available'
 
-<<<<<<< HEAD
-    def _get_session_audio_uris(self, session_id: UUID) -> list[str]:
-        session_turns = self.db.exec(
-            select(SessionTurn).where(SessionTurn.session_id == session_id)
-        ).all()
-        return [turn.audio_uri for turn in session_turns] if session_turns else []
-
     def _get_session_feedback(self, session_id: UUID) -> SessionFeedbackRead | None:
-=======
-    def _get_session_feedback(self, session_id: UUID) -> SessionFeedbackMetrics | None:
->>>>>>> a74798fe
         feedback = self.db.exec(
             select(SessionFeedback).where(SessionFeedback.session_id == session_id)
         ).first()
@@ -410,9 +400,6 @@
         if feedback.status == FeedbackStatusEnum.failed:
             raise HTTPException(status_code=500, detail='Session feedback failed.')
 
-<<<<<<< HEAD
-        return SessionFeedbackRead(
-=======
         audio_file_exists = self.gcs_audio_manager.document_exists(
             filename=feedback.full_audio_filename
         )
@@ -426,8 +413,7 @@
         session_turn_service = SessionTurnService(self.db)
         session_turn_transcripts = session_turn_service.get_session_turns(session_id=session_id)
 
-        return SessionFeedbackMetrics(
->>>>>>> a74798fe
+        return SessionFeedbackRead(
             scores=feedback.scores,
             tone_analysis=feedback.tone_analysis,
             overall_score=feedback.overall_score,
