--- conflicted
+++ resolved
@@ -7,15 +7,12 @@
 from sqlmodel import select
 
 from app.config import settings
+from app.enums.account_role import AccountRole
 from app.models.app_config import AppConfig
 from app.models.conversation_category import ConversationCategory
 from app.models.conversation_scenario import ConversationScenario
-<<<<<<< HEAD
 from app.models.session import Session
-=======
-from app.models.session import Session, SessionStatus
-from app.models.user_profile import AccountRole, UserProfile
->>>>>>> 92a00042
+from app.models.user_profile import UserProfile
 
 if settings.FORCE_CHEAP_MODEL:
     MODEL = 'gpt-4o-mini-realtime-preview-2024-12-17'
@@ -80,25 +77,15 @@
                 formatted.append(f'{key.replace("_", " ").title()}:\n{value}')
         return '\n\n'.join(formatted)
 
-    async def get_realtime_session(self, session: Session) -> dict:
+    async def get_realtime_session(self, session: Session, user_profile: UserProfile) -> dict:
         """
         Proxies a POST request to OpenAI's realtime sessions endpoint
         and returns the JSON response.
         """
         api_key = settings.OPENAI_API_KEY
-        if not api_key:
+        if not api_key or not settings.ENABLE_AI:
             raise HTTPException(
                 status_code=status.HTTP_500_INTERNAL_SERVER_ERROR, detail='OPENAI_API_KEY not set'
-            )
-
-<<<<<<< HEAD
-=======
-        session = self.db.exec(select(Session).where(Session.id == session_id)).first()
-        if not session:
-            raise HTTPException(status_code=status.HTTP_404_NOT_FOUND, detail='Session not found')
-        if session.status is SessionStatus.completed:
-            raise HTTPException(
-                status.HTTP_429_TOO_MANY_REQUESTS, detail='Session is already completed'
             )
 
         # Check daily session limit for non-admin users
@@ -126,12 +113,6 @@
                     'Cannot start real-time session.',
                 )
 
-            # Increment session counter for non-admin users
-            user_profile.sessions_created_today += 1
-            self.db.add(user_profile)
-            self.db.commit()
-
->>>>>>> 92a00042
         conversation_scenario = self.db.exec(
             select(ConversationScenario).where(ConversationScenario.id == session.scenario_id)
         ).first()
@@ -216,6 +197,11 @@
             except httpx.HTTPStatusError as e:
                 raise HTTPException(status_code=response.status_code, detail=str(e)) from e
 
+            if user_profile.account_role != AccountRole.admin:
+                user_profile.sessions_created_today += 1
+                self.db.add(user_profile)
+                self.db.commit()
+
             data = response.json()
             data['persona_name'] = conversation_scenario.persona_name
             data['category_name'] = conversation_category_name
