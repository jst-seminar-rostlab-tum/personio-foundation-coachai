--- conflicted
+++ resolved
@@ -264,21 +264,11 @@
             language_code=new_preparation.language_code,
         )
 
-<<<<<<< HEAD
-        hr_docs_context = get_hr_docs_context(
+        hr_docs_context, doc_names = get_hr_docs_context(
             persona=new_preparation.persona,
             situational_facts=new_preparation.situational_facts,
             category=new_preparation.category,
-=======
-        # Deconstruct the tuple returned by query_vector_db_and_prompt
-        hr_docs_context, doc_names = query_vector_db_and_prompt(
-            session_context=[
-                new_preparation.category,
-                new_preparation.persona,
-                new_preparation.situational_facts,
-            ],
-            generated_object='output',
->>>>>>> 706a39de
+
         )
         # hr_docs_context is used for LLM prompt; doc_names is available for future use
 
