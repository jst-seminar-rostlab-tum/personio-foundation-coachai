import logging
from datetime import datetime
from typing import Annotated, Any, NoReturn, TypedDict
from uuid import UUID

import jwt
from fastapi import Depends, HTTPException, Request, status
from fastapi.security import HTTPAuthorizationCredentials, HTTPBearer
<<<<<<< HEAD
from pytz import UTC
from pytz import timezone as pytz_timezone
from sqlmodel import Session, select
=======
from sqlmodel import Session as DBSession
from sqlmodel import select
>>>>>>> ddc7b7ba

from app.config import Settings
from app.database import get_db_session
from app.enums.session_status import SessionStatus
from app.models import Session, UserProfile
from app.models.user_profile import AccountRole

settings = Settings()
security = HTTPBearer(auto_error=not (settings.stage == 'dev' and settings.DEV_MODE_SKIP_AUTH))


class JWTPayload(TypedDict, total=False):
    iss: str
    sub: str
    aud: str
    exp: int
    iat: int
    email: str
    phone: str
    app_metadata: dict[str, Any]
    user_metadata: dict[str, Any]
    role: str
    aal: str
    amr: list[Any]
    session_id: str
    is_anonymous: bool


ALLOWED_ROLES = {AccountRole.user.value, AccountRole.admin.value}


def _forbidden(detail: str, log_msg: str, *args: str) -> NoReturn:
    """Log a warning and raise a 403 HttpException."""
    logging.warning(log_msg, *args)
    raise HTTPException(status_code=status.HTTP_403_FORBIDDEN, detail=detail)


def verify_jwt(
    credentials: Annotated[HTTPAuthorizationCredentials, Depends(security)],
) -> JWTPayload:
    """
    Checks the validity of the JWT token and retrieves its information.
    """
    if settings.stage == 'dev' and settings.DEV_MODE_SKIP_AUTH:
        logging.info('Skipping JWT verification')
        return JWTPayload(sub=str(settings.DEV_MODE_MOCK_ADMIN_ID))
    logging.info('Verifying JWT')
    if not credentials:
        logging.info('No JWT token')
        raise HTTPException(
            status_code=status.HTTP_401_UNAUTHORIZED, detail='Authentication required'
        )

    token = credentials.credentials
    try:
        payload = jwt.decode(
            token, settings.SUPABASE_JWT_SECRET, algorithms=['HS256'], audience='authenticated'
        )
        return payload
    except jwt.ExpiredSignatureError as err:
        logging.info('JWT token expired')
        raise HTTPException(
            status_code=status.HTTP_401_UNAUTHORIZED, detail='Token has expired'
        ) from err
    except jwt.InvalidTokenError as err:
        logging.info('JWT token invalid')
        raise HTTPException(
            status_code=status.HTTP_401_UNAUTHORIZED, detail='Invalid token'
        ) from err
    except Exception as e:
        logging.warning('Unhandled exception during JWT token verification: ', e)
        raise HTTPException(
            status_code=status.HTTP_500_INTERNAL_SERVER_ERROR, detail='Internal server error'
        ) from e


def require_user(
    token: Annotated[JWTPayload, Depends(verify_jwt)],
<<<<<<< HEAD
    db: Annotated[Session, Depends(get_db_session)],
    request: Request,
=======
    db: Annotated[DBSession, Depends(get_db_session)],
>>>>>>> ddc7b7ba
) -> UserProfile:
    """
    Checks that the JWT has a 'sub', that a UserProfile exists for it,
    and that its role is either 'user' or 'admin'.
    """
    user_id = token.get('sub') or _forbidden('Cannot find user', 'JWT payload missing "sub" claim')

    user = db.exec(
        select(UserProfile).where(UserProfile.id == UUID(user_id))
    ).first() or _forbidden('Cannot find user', 'User not found for ID %s', user_id)

    if user.account_role.value not in ALLOWED_ROLES:
        _forbidden(
            'User does not have access',
            'User role %s not in allowed roles %s',
            user.account_role,
            *ALLOWED_ROLES,
        )
    timezone = request.state.timezone

    _update_login_streak(db, user, timezone)

    return user


def require_admin(
    token: Annotated[JWTPayload, Depends(verify_jwt)],
<<<<<<< HEAD
    db: Annotated[Session, Depends(get_db_session)],
    request: Request,
=======
    db: Annotated[DBSession, Depends(get_db_session)],
>>>>>>> ddc7b7ba
) -> UserProfile:
    """
    Ensures the JWT has a 'sub' claim, the user exists, and is an admin.
    """
    user_id = token.get('sub') or _forbidden('Cannot find user', 'JWT payload missing "sub" claim')

    user = db.exec(
        select(UserProfile).where(UserProfile.id == UUID(user_id))
    ).first() or _forbidden('Cannot find user', 'User not found for ID %s', user_id)

    if user.account_role is not AccountRole.admin:
        _forbidden('Admin access required', 'User role %s is not admin', user.account_role.value)
    timezone = request.state.timezone
    _update_login_streak(db, user, timezone)

    return user


<<<<<<< HEAD
def _update_login_streak(db: Session, user_profile: UserProfile, timezone: str) -> None:
    """
    Updates the login streak for a user based on their last login time and the current time in the
    specified timezone.

    The function checks the difference in days between the user's last login time and the current
      time in the provided timezone.
    If the difference is exactly 1 day, the user's streak is incremented. If the difference is
      greater than 1 day, the streak is reset.
    The last login time is updated only if the streak is incremented or reset.

    Args:
        db (Session): The database session used to commit changes to the user profile.
        user_profile (UserProfile): The user profile object containing login streak information.
        timezone (str): The timezone string (e.g., "America/New_York") used to calculate the current
          time.

    Returns:
        None: This function does not return anything. It updates the user profile in the database.

    Notes:
        - The last login time is stored in UTC for consistency across the database.
        - The streak is calculated based on calendar days in the user's timezone.
    """
=======
def _update_login_streak(db: DBSession, user_profile: UserProfile) -> None:
>>>>>>> ddc7b7ba
    # Check if the last_logged_in date is available
    if user_profile.last_logged_in:
        user_timezone = pytz_timezone(timezone)
        now = datetime.now(user_timezone)

        last_logged_in = user_profile.last_logged_in.astimezone(user_timezone)
        days_difference = (now.date() - last_logged_in.date()).days

        if days_difference == 1:
            user_profile.current_streak_days += 1
        elif days_difference > 1:
            user_profile.current_streak_days = 0

        if days_difference != 0:
            user_profile.last_logged_in = datetime.now(UTC)  # Store in UTC for consistency

            # Commit changes to the database
            db.add(user_profile)
            db.commit()
            db.refresh(user_profile)

    # Reset daily session counter if it's a new day
    today = datetime.now(UTC).date()
    if user_profile.last_session_date != today:
        user_profile.sessions_created_today = 0
        user_profile.last_session_date = today
        db.add(user_profile)
        db.commit()
        db.refresh(user_profile)


def require_session_access(
    session_id: UUID,
    db_session: Annotated[DBSession, Depends(get_db_session)],
    user_profile: Annotated[UserProfile, Depends(require_user)],
) -> Session:
    session = db_session.exec(select(Session).where(Session.id == session_id)).first()
    if not session:
        raise HTTPException(
            status_code=status.HTTP_404_NOT_FOUND,
            detail='Session not found',
        )
    if not session.scenario.user_id == user_profile.id:
        raise HTTPException(
            status_code=status.HTTP_401_UNAUTHORIZED,
            detail='User is not the owner of the scenario',
        )
    if session.status is SessionStatus.completed:
        raise HTTPException(
            status.HTTP_429_TOO_MANY_REQUESTS, detail='Session is already completed'
        )
    return session<|MERGE_RESOLUTION|>--- conflicted
+++ resolved
@@ -6,14 +6,10 @@
 import jwt
 from fastapi import Depends, HTTPException, Request, status
 from fastapi.security import HTTPAuthorizationCredentials, HTTPBearer
-<<<<<<< HEAD
 from pytz import UTC
 from pytz import timezone as pytz_timezone
-from sqlmodel import Session, select
-=======
 from sqlmodel import Session as DBSession
 from sqlmodel import select
->>>>>>> ddc7b7ba
 
 from app.config import Settings
 from app.database import get_db_session
@@ -92,12 +88,8 @@
 
 def require_user(
     token: Annotated[JWTPayload, Depends(verify_jwt)],
-<<<<<<< HEAD
-    db: Annotated[Session, Depends(get_db_session)],
+    db: Annotated[DBSession, Depends(get_db_session)],
     request: Request,
-=======
-    db: Annotated[DBSession, Depends(get_db_session)],
->>>>>>> ddc7b7ba
 ) -> UserProfile:
     """
     Checks that the JWT has a 'sub', that a UserProfile exists for it,
@@ -125,12 +117,8 @@
 
 def require_admin(
     token: Annotated[JWTPayload, Depends(verify_jwt)],
-<<<<<<< HEAD
-    db: Annotated[Session, Depends(get_db_session)],
+    db: Annotated[DBSession, Depends(get_db_session)],
     request: Request,
-=======
-    db: Annotated[DBSession, Depends(get_db_session)],
->>>>>>> ddc7b7ba
 ) -> UserProfile:
     """
     Ensures the JWT has a 'sub' claim, the user exists, and is an admin.
@@ -149,8 +137,7 @@
     return user
 
 
-<<<<<<< HEAD
-def _update_login_streak(db: Session, user_profile: UserProfile, timezone: str) -> None:
+def _update_login_streak(db: DBSession, user_profile: UserProfile, timezone: str) -> None:
     """
     Updates the login streak for a user based on their last login time and the current time in the
     specified timezone.
@@ -174,9 +161,6 @@
         - The last login time is stored in UTC for consistency across the database.
         - The streak is calculated based on calendar days in the user's timezone.
     """
-=======
-def _update_login_streak(db: DBSession, user_profile: UserProfile) -> None:
->>>>>>> ddc7b7ba
     # Check if the last_logged_in date is available
     if user_profile.last_logged_in:
         user_timezone = pytz_timezone(timezone)
