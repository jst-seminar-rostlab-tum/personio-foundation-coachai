--- conflicted
+++ resolved
@@ -157,7 +157,15 @@
             db.commit()
             db.refresh(user_profile)
 
-<<<<<<< HEAD
+    # Reset daily session counter if it's a new day
+    today = datetime.now(UTC).date()
+    if user_profile.last_session_date != today:
+        user_profile.sessions_created_today = 0
+        user_profile.last_session_date = today
+        db.add(user_profile)
+        db.commit()
+        db.refresh(user_profile)
+
 
 def require_session(
     session_id: UUID,
@@ -179,14 +187,4 @@
         raise HTTPException(
             status.HTTP_429_TOO_MANY_REQUESTS, detail='Session is already completed'
         )
-    return session
-=======
-    # Reset daily session counter if it's a new day
-    today = datetime.now(UTC).date()
-    if user_profile.last_session_date != today:
-        user_profile.sessions_created_today = 0
-        user_profile.last_session_date = today
-        db.add(user_profile)
-        db.commit()
-        db.refresh(user_profile)
->>>>>>> 92a00042
+    return session