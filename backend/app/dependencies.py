--- conflicted
+++ resolved
@@ -89,20 +89,6 @@
     Checks that the JWT has a 'sub', that a UserProfile exists for it,
     and that its role is either 'user' or 'admin'.
     """
-<<<<<<< HEAD
-    user_id = token['sub']
-    statement = select(UserProfile).where(UserProfile.id == user_id)
-    user = db.exec(statement).first()
-    if not user:
-        logging.warning('User not found for ID: ', user_id)
-        raise HTTPException(status_code=status.HTTP_403_FORBIDDEN, detail='Cannot find user')
-    if user.account_role not in [AccountRole.user, AccountRole.admin]:
-        logging.warning(
-            'User role is not one of: %s, %s', AccountRole.user.name, AccountRole.admin.name
-        )
-        raise HTTPException(
-            status_code=status.HTTP_403_FORBIDDEN, detail='User does not have access'
-=======
     user_id = token.get('sub') or _forbidden('Cannot find user', 'JWT payload missing "sub" claim')
 
     user = db.exec(select(UserProfile).where(UserProfile.id == user_id)).first() or _forbidden(
@@ -115,7 +101,6 @@
             'User role %s not in allowed roles %s',
             user.account_role,
             *ALLOWED_ROLES,
->>>>>>> 2da29f7d
         )
 
     _update_login_streak(db, user)
@@ -130,21 +115,6 @@
     """
     Ensures the JWT has a 'sub' claim, the user exists, and is an admin.
     """
-<<<<<<< HEAD
-    user_id = token['sub']
-    print('Verifying admin access for user ID: ', user_id)
-    print('Token payload: ', token)
-
-    statement = select(UserProfile).where(UserProfile.id == user_id)
-    user = db.exec(statement).first()
-    if not user:
-        logging.warning('User not found for ID: ', user_id)
-        raise HTTPException(status_code=status.HTTP_403_FORBIDDEN, detail='Cannot find user')
-    if user.account_role != AccountRole.admin:
-        logging.warning('User role is not: %s', AccountRole.admin.name)
-        raise HTTPException(status_code=status.HTTP_403_FORBIDDEN, detail='Admin access required')
-    return user
-=======
     user_id = token.get('sub') or _forbidden('Cannot find user', 'JWT payload missing "sub" claim')
 
     user = db.exec(select(UserProfile).where(UserProfile.id == user_id)).first() or _forbidden(
@@ -182,5 +152,4 @@
             # Commit changes to the database
             db.add(user_profile)
             db.commit()
-            db.refresh(user_profile)
->>>>>>> 2da29f7d
+            db.refresh(user_profile)