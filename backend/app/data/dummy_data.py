--- conflicted
+++ resolved
@@ -82,8 +82,6 @@
     return [
         UserGoal(goal=Goal.giving_constructive_feedback, user_id=user_profiles[0].id),
         UserGoal(goal=Goal.managing_team_conflicts, user_id=user_profiles[1].id),
-<<<<<<< HEAD
-=======
     ]
 
 
@@ -152,7 +150,6 @@
             rating=3,
             comment='Decent content, but I expected more depth.',
         ),
->>>>>>> 6c20ed5e
     ]
 
 
