--- conflicted
+++ resolved
@@ -11,18 +11,10 @@
 from app.models.language import Language  # Import the Language model
 from app.models.learning_style import LearningStyle
 from app.models.rating import Rating
-<<<<<<< HEAD
 from app.models.review import Review
-from app.models.session_length import SessionLength
-from app.models.training_case import TrainingCase, TrainingCaseStatus
-from app.models.training_preparation import TrainingPreparation, TrainingPreparationStatus
-from app.models.training_session import TrainingSession
-from app.models.training_session_feedback import (
-=======
 from app.models.scenario_preparation import ScenarioPreparation, ScenarioPreparationStatus
 from app.models.session import Session
 from app.models.session_feedback import (
->>>>>>> 6c2baeda
     FeedbackStatusEnum,
     SessionFeedback,
 )
@@ -137,22 +129,19 @@
     ]
 
 
-<<<<<<< HEAD
-def get_dummy_reviews(
-    user_profiles: list[UserProfile], training_sessions: list[TrainingSession]
-) -> list[Review]:
+def get_dummy_reviews(user_profiles: list[UserProfile], sessions: list[Session]) -> list[Review]:
     return [
         Review(
             id=uuid4(),
             user_id=user_profiles[0].id,
-            session_id=training_sessions[0].id,  # Link to the first training session
+            session_id=sessions[0].id,  # Link to the first training session
             rating=5,
             comment='Excellent service!',
         ),
         Review(
             id=uuid4(),
             user_id=user_profiles[1].id,
-            session_id=training_sessions[1].id,  # Link to a second training session
+            session_id=sessions[1].id,  # Link to a second training session
             rating=2,
             comment='I found the sessions a bit too fast-paced.',
         ),
@@ -165,10 +154,7 @@
     ]
 
 
-def get_dummy_training_cases(
-=======
 def get_dummy_conversation_scenarios(
->>>>>>> 6c2baeda
     user_profiles: list[UserProfile], difficulty_levels: list[DifficultyLevel]
 ) -> list[ConversationScenario]:
     return [
