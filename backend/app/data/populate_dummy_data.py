from sqlmodel import Session, SQLModel, text

from app.data import (
    get_dummy_admin_stats,
    get_dummy_app_configs,
    get_dummy_confidence_areas,
    get_dummy_conversation_categories,
    get_dummy_conversation_turns,
    get_dummy_difficulty_levels,
    get_dummy_experiences,
    get_dummy_goals,
    get_dummy_languages,
    get_dummy_learning_styles,
    get_dummy_ratings,
    get_dummy_reviews,
    get_dummy_session_lengths,
    get_dummy_training_cases,
    get_dummy_training_preparations,
    get_dummy_training_session_feedback,
    get_dummy_training_sessions,
    get_dummy_user_confidence_scores,
    get_dummy_user_goals,
    get_dummy_user_profiles,
)
from app.database import engine
from app.models.hr_information import HrInformation


def populate_data() -> None:
    with Session(engine) as session:
        session.exec(text('CREATE EXTENSION IF NOT EXISTS vector'))  # type: ignore
        session.commit()

        print('Dropping tables...')
        SQLModel.metadata.drop_all(engine)

        print('Creating tables...')
        SQLModel.metadata.create_all(engine)

        # Populate Languages
        languages = get_dummy_languages()
        session.add_all(languages)
        session.commit()

        # Populate Experiences
        experiences = get_dummy_experiences()
        session.add_all(experiences)

        # Populate Goals
        goals = get_dummy_goals()
        session.add_all(goals)

        # Populate Difficulty Levels
        difficulty_levels = get_dummy_difficulty_levels()
        session.add_all(difficulty_levels)
        # Populate Learning Styles
        learning_styles = get_dummy_learning_styles()
        session.add_all(learning_styles)

        # Populate Session Lengths
        session_lengths = get_dummy_session_lengths()
        session.add_all(session_lengths)

        # Commit roles, experiences, goals, learning_styles, session_length and difficulty levels
        # to get their IDs
        session.commit()

        # Populate User Profiles
        user_profiles = get_dummy_user_profiles(experiences, learning_styles, session_lengths)
        session.add_all(user_profiles)

        # Commit user profiles to get their IDs
        session.commit()

        # Populate User Goals
        user_goals = get_dummy_user_goals(user_profiles, goals)
        session.add_all(user_goals)

        # Populate Training Cases
        training_cases = get_dummy_training_cases(user_profiles, difficulty_levels)
        session.add_all(training_cases)
        session.commit()

        # Populate Conversation Categories
        conversation_categories = get_dummy_conversation_categories()
        session.add_all(conversation_categories)

        # Populate Training Sessions
        training_sessions = get_dummy_training_sessions(training_cases)
        session.add_all(training_sessions)

        # Commit training sessions to get their IDs
        session.commit()

        # Populate Conversation Turns
        conversation_turns = get_dummy_conversation_turns(training_sessions)
        session.add_all(conversation_turns)

        # Populate Training Session Feedback
        training_session_feedback = get_dummy_training_session_feedback(training_sessions)
        session.add_all(training_session_feedback)

        # Populate Training Preparations
        training_preparations = get_dummy_training_preparations(training_cases)
        session.add_all(training_preparations)

        # Populate Ratings
        ratings = get_dummy_ratings(
            training_sessions, training_cases
        )  # Pass both sessions and cases
        session.add_all(ratings)

<<<<<<< HEAD
        # Populate Admin Dashboard Stats
        admin_stats = get_dummy_admin_stats()
        session.add_all(admin_stats)
=======
        # Populate Reviews
        reviews = get_dummy_reviews(user_profiles, training_sessions)
        session.add_all(reviews)
>>>>>>> 320c22e9

        # Commit all data
        session.commit()
        # Populate Confidence Areas
        confidence_areas = get_dummy_confidence_areas()
        session.add_all(confidence_areas)
        session.commit()
        # Populate User Confidence Scores
        user_confidence_scores = get_dummy_user_confidence_scores(user_profiles, confidence_areas)
        session.add_all(user_confidence_scores)

        app_configs = get_dummy_app_configs()
        session.add_all(app_configs)
        # Commit all data
        session.commit()
        print('Dummy data populated successfully!')

        print('Creating empty vector store')
        empty_vector_data = HrInformation(content='', meta_data={}, embedding=[0.0] * 768)
        session.add(empty_vector_data)
        session.commit()
        print('Vector store created successfully!')


if __name__ == '__main__':
    populate_data()<|MERGE_RESOLUTION|>--- conflicted
+++ resolved
@@ -110,15 +110,13 @@
         )  # Pass both sessions and cases
         session.add_all(ratings)
 
-<<<<<<< HEAD
         # Populate Admin Dashboard Stats
         admin_stats = get_dummy_admin_stats()
         session.add_all(admin_stats)
-=======
+
         # Populate Reviews
         reviews = get_dummy_reviews(user_profiles, training_sessions)
         session.add_all(reviews)
->>>>>>> 320c22e9
 
         # Commit all data
         session.commit()
