--- conflicted
+++ resolved
@@ -12,19 +12,11 @@
     get_dummy_languages,
     get_dummy_learning_styles,
     get_dummy_ratings,
-<<<<<<< HEAD
     get_dummy_reviews,
-    get_dummy_session_lengths,
-    get_dummy_training_cases,
-    get_dummy_training_preparations,
-    get_dummy_training_session_feedback,
-    get_dummy_training_sessions,
-=======
     get_dummy_scenario_preparations,
     get_dummy_session_feedback,
     get_dummy_session_turns,
     get_dummy_sessions,
->>>>>>> 6c2baeda
     get_dummy_user_confidence_scores,
     get_dummy_user_goals,
     get_dummy_user_profiles,
@@ -114,8 +106,8 @@
         db_session.add_all(ratings)
 
         # Populate Reviews
-        reviews = get_dummy_reviews(user_profiles, training_sessions)
-        session.add_all(reviews)
+        reviews = get_dummy_reviews(user_profiles, sessions)
+        db_session.add_all(reviews)
 
         # Commit all data
         db_session.commit()
