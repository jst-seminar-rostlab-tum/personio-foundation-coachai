import logging
from typing import Annotated

from fastapi import APIRouter, Depends, HTTPException, status
from gotrue import AdminUserAttributes, SignUpWithPasswordCredentials
from pydantic import BaseModel
from sqlmodel import Session as DBSession
from supabase import create_client

from app.config import Settings
from app.database import get_db_session
from app.dependencies import JWTPayload, verify_jwt
from app.models.user_profile import UserProfile
from app.services.twilio_service import check_verification_code, send_verification_code

router = APIRouter(prefix='/auth', tags=['Auth'])

settings = Settings()


class CreateUserRequest(BaseModel):
    full_name: str
    phone: str
    email: str
    password: str
    # code: str


class SendVerificationRequest(BaseModel):
    phone_number: str


class VerifyCodeRequest(BaseModel):
    phone_number: str
    code: str


<<<<<<< HEAD
@router.post('/send-verification', response_model=None)
def send_verification(req: SendVerificationRequest) -> None:
    try:
        status = send_verification_code(req.phone_number)
        if status != 'pending':
            raise HTTPException(
                status_code=status.HTTP_400_BAD_REQUEST,
                detail='Failed to send verification code',
            )
    except Exception as e:
        raise HTTPException(
            status_code=status.HTTP_400_BAD_REQUEST,
            detail=str(e),
        ) from e


@router.post('/verify-code', response_model=None)
def verify_code(req: VerifyCodeRequest) -> None:
    try:
        status = check_verification_code(req.phone_number, req.code)
        if status != 'approved':
            raise HTTPException(
                status_code=status.HTTP_400_BAD_REQUEST,
                detail='Invalid verification code',
            )
    except Exception as e:
        raise HTTPException(
            status_code=status.HTTP_400_BAD_REQUEST,
            detail=str(e),
        ) from e


@router.post('/', response_model=None, status_code=status.HTTP_201_CREATED)
=======
@router.post('', response_model=None, status_code=status.HTTP_201_CREATED)
>>>>>>> 33fe3e1f
def create_user(req: CreateUserRequest) -> None:
    try:
        CreateUserRequest.model_validate(req)
    except ValueError as e:
        raise HTTPException(
            status_code=status.HTTP_422_UNPROCESSABLE_ENTITY,
            detail=str(e),
        ) from e

    try:
        supabase = create_client(settings.SUPABASE_URL, settings.SUPABASE_SERVICE_ROLE_KEY)

        attributes: AdminUserAttributes = {
            'email': req.email,
            'password': req.password,
            'phone': req.phone,
            'phone_confirm': True,
            'user_metadata': {
                'full_name': req.full_name,
            },
        }
        supabase.auth.admin.create_user(attributes)

        credentials: SignUpWithPasswordCredentials = {
            'email': req.email,
            'password': req.password,
        }
        supabase.auth.sign_up(credentials)
    except Exception as e:
        logging.warning('Unhandled exception when creating user: ', e)
        raise HTTPException(
            status_code=status.HTTP_400_BAD_REQUEST,
            detail=str(e),
        ) from e


@router.get('/confirm', response_model=None)
def confirm_user(
    token: Annotated[JWTPayload, Depends(verify_jwt)],
    db_session: Annotated[DBSession, Depends(get_db_session)],
) -> None:
    if not token['user_metadata'].get('email_verified', False):
        raise HTTPException(
            status_code=status.HTTP_400_BAD_REQUEST,
            detail='User is not confirmed',
        )

    user_data = UserProfile(id=token['sub'])
    db_session.add(user_data)
    db_session.commit()<|MERGE_RESOLUTION|>--- conflicted
+++ resolved
@@ -35,7 +35,6 @@
     code: str
 
 
-<<<<<<< HEAD
 @router.post('/send-verification', response_model=None)
 def send_verification(req: SendVerificationRequest) -> None:
     try:
@@ -68,10 +67,7 @@
         ) from e
 
 
-@router.post('/', response_model=None, status_code=status.HTTP_201_CREATED)
-=======
 @router.post('', response_model=None, status_code=status.HTTP_201_CREATED)
->>>>>>> 33fe3e1f
 def create_user(req: CreateUserRequest) -> None:
     try:
         CreateUserRequest.model_validate(req)
