--- conflicted
+++ resolved
@@ -18,19 +18,14 @@
 router = APIRouter(prefix='/review', tags=['User Review'])
 
 
-<<<<<<< HEAD
 @router.get('/', response_model=list[ReviewRead] | PaginatedReviewsResponse)
 def get_reviews(
-    db_session: Annotated[DBSession, Depends(get_session)],
+    db_session: Annotated[DBSession, Depends(get_db_session)],
     limit: Optional[int] = Query(None),
     page: Optional[int] = Query(None),
     page_size: int = Query(10),
     sort: str = Query('newest'),
 ) -> list[ReviewRead] | PaginatedReviewsResponse:
-=======
-@router.get('/', response_model=list[ReviewRead])
-def get_reviews(db_session: Annotated[DBSession, Depends(get_db_session)]) -> list[Review]:
->>>>>>> a65eb300
     """
     Retrieve user reviews with optional pagination, statistics and sorting.
     """
