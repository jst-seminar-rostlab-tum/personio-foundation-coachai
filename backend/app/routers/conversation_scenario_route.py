from typing import Annotated
from uuid import UUID

from fastapi import APIRouter, BackgroundTasks, Depends
from sqlmodel import Session as DBSession

from app.database import get_db_session
from app.dependencies import require_user
from app.models.user_profile import UserProfile
from app.schemas.conversation_scenario import (
    ConversationScenarioConfirm,
    ConversationScenarioCreate,
    ConversationScenarioSummary,
)
from app.schemas.scenario_preparation import ScenarioPreparationRead
from app.services.conversation_scenario_service import ConversationScenarioService

router = APIRouter(prefix='/conversation-scenarios', tags=['Conversation Scenarios'])


def get_conversation_scenario_service(
    db_session: Annotated[DBSession, Depends(get_db_session)],
) -> ConversationScenarioService:
    """
    Dependency factory to inject the ConversationScenarioService.
    """
    return ConversationScenarioService(db_session)


@router.get(
    '',  # /conversation-scenarios
    response_model=list[ConversationScenarioSummary],
    dependencies=[Depends(require_user)],
)
def list_conversation_scenarios(
    user_profile: Annotated[UserProfile, Depends(require_user)],
    service: Annotated[ConversationScenarioService, Depends(get_conversation_scenario_service)],
) -> list[ConversationScenarioSummary]:
    """
    Retrieve **all** conversation scenarios for the current user with summary data.
    Admins receive every scenario in the system.
    """
    return service.list_scenarios_summary(user_profile)


@router.get(
    '/{id}',
    response_model=ConversationScenarioSummary,
    dependencies=[Depends(require_user)],
)
def get_conversation_scenario_metadata(
    id: UUID,
    user_profile: Annotated[UserProfile, Depends(require_user)],
    service: Annotated[ConversationScenarioService, Depends(get_conversation_scenario_service)],
) -> ConversationScenarioSummary:
    """
    Retrieve detailed metadata for a single conversation scenario.
    """
    return service.get_scenario_summary(id, user_profile)


@router.post('', response_model=ConversationScenarioConfirm, dependencies=[Depends(require_user)])
def create_conversation_scenario_with_preparation(
    conversation_scenario: ConversationScenarioCreate,
    background_tasks: BackgroundTasks,
    user_profile: Annotated[UserProfile, Depends(require_user)],
    service: Annotated[ConversationScenarioService, Depends(get_conversation_scenario_service)],
) -> ConversationScenarioConfirm:
    """
    Create a new conversation scenario and start the preparation process in the background.
    """
    return service.create_conversation_scenario_with_preparation(
        conversation_scenario, user_profile, background_tasks
    )


@router.get('/{id}/preparation', response_model=ScenarioPreparationRead)
def get_scenario_preparation_by_scenario_id(
    id: UUID,
    user_profile: Annotated[UserProfile, Depends(require_user)],
    service: Annotated[ConversationScenarioService, Depends(get_conversation_scenario_service)],
) -> ScenarioPreparationRead:
    """
    Retrieve the scenario preparation data for a given conversation scenario ID.
    """
<<<<<<< HEAD
    return service.get_scenario_preparation_by_scenario_id(id, user_profile)
=======
    return service.get_scenario_preparation_by_scenario_id(scenario_id, user_profile)


@router.delete('/clear-all', response_model=dict)
def clear_all_conversation_scenarios(
    user_profile: Annotated[UserProfile, Depends(require_user)],
    service: Annotated[ConversationScenarioService, Depends(get_conversation_scenario_service)],
) -> dict:
    """
    Deletes all conversation scenarios for the authenticated user.
    """
    return service.clear_all_conversation_scenarios(user_profile)


@router.delete('/{scenario_id}', response_model=dict)
def delete_conversation_scenario(
    scenario_id: UUID,
    user_profile: Annotated[UserProfile, Depends(require_user)],
    service: Annotated[ConversationScenarioService, Depends(get_conversation_scenario_service)],
) -> dict:
    """
    Deletes a single conversation scenario by ID.
    """
    return service.delete_conversation_scenario(scenario_id, user_profile)
>>>>>>> 3fad1372
<|MERGE_RESOLUTION|>--- conflicted
+++ resolved
@@ -83,11 +83,7 @@
     """
     Retrieve the scenario preparation data for a given conversation scenario ID.
     """
-<<<<<<< HEAD
     return service.get_scenario_preparation_by_scenario_id(id, user_profile)
-=======
-    return service.get_scenario_preparation_by_scenario_id(scenario_id, user_profile)
-
 
 @router.delete('/clear-all', response_model=dict)
 def clear_all_conversation_scenarios(
@@ -109,5 +105,4 @@
     """
     Deletes a single conversation scenario by ID.
     """
-    return service.delete_conversation_scenario(scenario_id, user_profile)
->>>>>>> 3fad1372
+    return service.delete_conversation_scenario(scenario_id, user_profile)