from typing import Annotated
from uuid import UUID

from fastapi import APIRouter, BackgroundTasks, Depends
from sqlmodel import Session as DBSession

from app.database import get_db_session
from app.dependencies import require_user
from app.models.user_profile import UserProfile
from app.schemas.conversation_scenario import (
    ConversationScenarioConfirm,
    ConversationScenarioCreate,
    ConversationScenarioSummary,
)
from app.schemas.scenario_preparation import ScenarioPreparationRead
from app.services.conversation_scenario_service import ConversationScenarioService

router = APIRouter(prefix='/conversation-scenarios', tags=['Conversation Scenarios'])


def get_conversation_scenario_service(
    db_session: Annotated[DBSession, Depends(get_db_session)],
) -> ConversationScenarioService:
    """
    Dependency factory to inject the ConversationScenarioService.
    """
    return ConversationScenarioService(db_session)


@router.get(
    '',  # /conversation-scenarios
    response_model=list[ConversationScenarioSummary],
    dependencies=[Depends(require_user)],
)
def list_conversation_scenarios(
    user_profile: Annotated[UserProfile, Depends(require_user)],
    service: Annotated[ConversationScenarioService, Depends(get_conversation_scenario_service)],
) -> list[ConversationScenarioSummary]:
    """
    Retrieve **all** conversation scenarios for the current user with summary data.
    Admins receive every scenario in the system.
    """
    return service.list_scenarios_summary(user_profile)


@router.get(
    '/{id}',
    response_model=ConversationScenarioSummary,
    dependencies=[Depends(require_user)],
)
def get_conversation_scenario_metadata(
    id: UUID,
    user_profile: Annotated[UserProfile, Depends(require_user)],
    service: Annotated[ConversationScenarioService, Depends(get_conversation_scenario_service)],
) -> ConversationScenarioSummary:
    """
    Retrieve detailed metadata for a single conversation scenario.
    """
    return service.get_scenario_summary(id, user_profile)


@router.post('', response_model=ConversationScenarioConfirm, dependencies=[Depends(require_user)])
def create_conversation_scenario_with_preparation(
    conversation_scenario: ConversationScenarioCreate,
    background_tasks: BackgroundTasks,
    user_profile: Annotated[UserProfile, Depends(require_user)],
    service: Annotated[ConversationScenarioService, Depends(get_conversation_scenario_service)],
) -> ConversationScenarioConfirm:
    """
    Create a new conversation scenario and start the preparation process in the background.
    """
    return service.create_conversation_scenario_with_preparation(
        conversation_scenario, user_profile, background_tasks
    )


@router.get('/{id}/preparation', response_model=ScenarioPreparationRead)
def get_scenario_preparation_by_scenario_id(
    id: UUID,
    user_profile: Annotated[UserProfile, Depends(require_user)],
    service: Annotated[ConversationScenarioService, Depends(get_conversation_scenario_service)],
) -> ScenarioPreparationRead:
    """
    Retrieve the scenario preparation data for a given conversation scenario ID.
    """
<<<<<<< HEAD
    return service.get_scenario_preparation_by_scenario_id(id, user_profile)
=======
    return service.get_scenario_preparation_by_scenario_id(scenario_id, user_profile)


@router.delete('/clear-all', response_model=dict)
def clear_all_conversation_scenarios(
    user_profile: Annotated[UserProfile, Depends(require_user)],
    service: Annotated[ConversationScenarioService, Depends(get_conversation_scenario_service)],
) -> dict:
    """
    Deletes all conversation scenarios for the authenticated user.
    """
    return service.clear_all_conversation_scenarios(user_profile)


@router.delete('/{scenario_id}', response_model=dict)
def delete_conversation_scenario(
    scenario_id: UUID,
    user_profile: Annotated[UserProfile, Depends(require_user)],
    service: Annotated[ConversationScenarioService, Depends(get_conversation_scenario_service)],
) -> dict:
    """
    Deletes a single conversation scenario by ID.
    """
    return service.delete_conversation_scenario(scenario_id, user_profile)
>>>>>>> 706a39de
<|MERGE_RESOLUTION|>--- conflicted
+++ resolved
@@ -83,10 +83,7 @@
     """
     Retrieve the scenario preparation data for a given conversation scenario ID.
     """
-<<<<<<< HEAD
     return service.get_scenario_preparation_by_scenario_id(id, user_profile)
-=======
-    return service.get_scenario_preparation_by_scenario_id(scenario_id, user_profile)
 
 
 @router.delete('/clear-all', response_model=dict)
@@ -100,14 +97,13 @@
     return service.clear_all_conversation_scenarios(user_profile)
 
 
-@router.delete('/{scenario_id}', response_model=dict)
+@router.delete('/{id}', response_model=dict)
 def delete_conversation_scenario(
-    scenario_id: UUID,
+    id: UUID,
     user_profile: Annotated[UserProfile, Depends(require_user)],
     service: Annotated[ConversationScenarioService, Depends(get_conversation_scenario_service)],
 ) -> dict:
     """
     Deletes a single conversation scenario by ID.
     """
-    return service.delete_conversation_scenario(scenario_id, user_profile)
->>>>>>> 706a39de
+    return service.delete_conversation_scenario(id, user_profile)