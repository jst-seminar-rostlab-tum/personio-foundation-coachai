--- conflicted
+++ resolved
@@ -65,12 +65,8 @@
     background_tasks: BackgroundTasks,
     user_profile: Annotated[UserProfile, Depends(require_user)],
     service: Annotated[ConversationScenarioService, Depends(get_conversation_scenario_service)],
-<<<<<<< HEAD
+    custom_scenario: bool = False,
 ) -> ConversationScenarioConfirm:
-=======
-    custom_scenario: bool = False,
-) -> ConversationScenarioCreateResponse:
->>>>>>> 3b78aa97
     """
     Create a new conversation scenario and start the preparation process in the background.
     """
