from typing import Annotated

import httpx
from fastapi import APIRouter, Depends, HTTPException, status
from sqlmodel import Session as DBSession
from sqlmodel import select

from app.config import settings
from app.database import get_db_session
from app.dependencies import require_session, require_user
from app.models.conversation_category import ConversationCategory
from app.models.conversation_scenario import ConversationScenario
from app.models.session import Session
from app.models.user_profile import UserProfile

router = APIRouter(prefix='/realtime-sessions', tags=['realtime-session'])

if settings.FORCE_CHEAP_MODEL:
    MODEL = 'gpt-4o-mini-realtime-preview-2024-12-17'
else:
    MODEL = 'gpt-4o-realtime-preview-2025-06-03'


@router.get('/{session_id}')
async def get_realtime_session(
    db_session: Annotated[DBSession, Depends(get_db_session)],
    user_profile: Annotated[UserProfile, Depends(require_user)],
<<<<<<< HEAD
    session: Annotated[Session, Depends(require_session)],
=======
    id: UUID,
>>>>>>> 0faa2cfe
) -> dict:
    """
    Proxies a POST request to OpenAI's realtime sessions endpoint
    and returns the JSON response.
    """
    api_key = settings.OPENAI_API_KEY
    if not settings.ENABLE_AI or not api_key:
        raise HTTPException(
<<<<<<< HEAD
            status_code=status.HTTP_500_INTERNAL_SERVER_ERROR, detail='Realtime api not setup'
=======
            status_code=status.HTTP_500_INTERNAL_SERVER_ERROR, detail='OPENAI_API_KEY not set'
        )

    session = db_session.exec(select(Session).where(Session.id == id)).first()
    if not session:
        raise HTTPException(status_code=status.HTTP_404_NOT_FOUND, detail='Session not found')
    if session.status is SessionStatus.completed:
        raise HTTPException(
            status.HTTP_429_TOO_MANY_REQUESTS, detail='Session is already completed'
>>>>>>> 0faa2cfe
        )

    conversation_scenario = db_session.exec(
        select(ConversationScenario).where(ConversationScenario.id == session.scenario_id)
    ).first()
    if not conversation_scenario:
        raise HTTPException(
            status_code=404, detail='No conversation scenario found for this session'
        )
    conversation_category = db_session.exec(
        select(ConversationCategory).where(
            ConversationCategory.id == conversation_scenario.category_id
        )
    ).first()
    if not conversation_category:
        raise HTTPException(
            status_code=404, detail='No conversation category found for this scenario'
        )

    instructions = (
        f"Your user wants to practice conversations about '{conversation_category.name}'. "
        f'Your job is to simulate the other party in that conversation.\n'
        f'Therefore adopt the following persona:\n {conversation_scenario.persona}\n\n'
        f'Stay in that character, respond naturally, and encourage realistic dialogue.'
        f'To have a better understanding of the background of the conversation about'
        f"'{conversation_category.name}' here are some more background informations:"
        f'{conversation_scenario.situational_facts}\n'
        f'Additional instructions before starting:\n{conversation_category.initial_prompt}\n'
    )

    async with httpx.AsyncClient() as client:
        response = await client.post(
            'https://api.openai.com/v1/realtime/sessions',
            headers={
                'Authorization': f'Bearer {api_key}',
                'Content-Type': 'application/json',
            },
            json={
                'model': MODEL,
                'voice': 'echo',
                'input_audio_transcription': {'language': 'en', 'model': 'gpt-4o-transcribe'},
                'instructions': instructions,
                'turn_detection': {
                    'type': 'server_vad',
                    'threshold': 0.8,
                    'prefix_padding_ms': 300,
                    'silence_duration_ms': 500,
                },
                'speed': 0.9,
            },
        )
        try:
            response.raise_for_status()
        except httpx.HTTPStatusError as e:
            raise HTTPException(status_code=response.status_code, detail=str(e)) from e

        return response.json()<|MERGE_RESOLUTION|>--- conflicted
+++ resolved
@@ -7,11 +7,10 @@
 
 from app.config import settings
 from app.database import get_db_session
-from app.dependencies import require_session, require_user
+from app.dependencies import require_session
 from app.models.conversation_category import ConversationCategory
 from app.models.conversation_scenario import ConversationScenario
 from app.models.session import Session
-from app.models.user_profile import UserProfile
 
 router = APIRouter(prefix='/realtime-sessions', tags=['realtime-session'])
 
@@ -24,12 +23,7 @@
 @router.get('/{session_id}')
 async def get_realtime_session(
     db_session: Annotated[DBSession, Depends(get_db_session)],
-    user_profile: Annotated[UserProfile, Depends(require_user)],
-<<<<<<< HEAD
     session: Annotated[Session, Depends(require_session)],
-=======
-    id: UUID,
->>>>>>> 0faa2cfe
 ) -> dict:
     """
     Proxies a POST request to OpenAI's realtime sessions endpoint
@@ -38,19 +32,7 @@
     api_key = settings.OPENAI_API_KEY
     if not settings.ENABLE_AI or not api_key:
         raise HTTPException(
-<<<<<<< HEAD
             status_code=status.HTTP_500_INTERNAL_SERVER_ERROR, detail='Realtime api not setup'
-=======
-            status_code=status.HTTP_500_INTERNAL_SERVER_ERROR, detail='OPENAI_API_KEY not set'
-        )
-
-    session = db_session.exec(select(Session).where(Session.id == id)).first()
-    if not session:
-        raise HTTPException(status_code=status.HTTP_404_NOT_FOUND, detail='Session not found')
-    if session.status is SessionStatus.completed:
-        raise HTTPException(
-            status.HTTP_429_TOO_MANY_REQUESTS, detail='Session is already completed'
->>>>>>> 0faa2cfe
         )
 
     conversation_scenario = db_session.exec(
