--- conflicted
+++ resolved
@@ -6,16 +6,8 @@
 
 from app.database import get_db_session
 from app.dependencies import require_user
-<<<<<<< HEAD
-from app.models.app_config import AppConfig
-from app.models.conversation_category import ConversationCategory
-from app.models.conversation_scenario import ConversationScenario
-from app.models.session import Session, SessionStatus
-from app.models.user_profile import AccountRole, UserProfile
-=======
 from app.models.user_profile import UserProfile
 from app.services.realtime_session_service import RealtimeSessionService
->>>>>>> 53f59b78
 
 router = APIRouter(prefix='/realtime-sessions', tags=['realtime-session'])
 
@@ -39,106 +31,4 @@
     Proxies a POST request to OpenAI's realtime sessions endpoint
     and returns the JSON response.
     """
-<<<<<<< HEAD
-    api_key = settings.OPENAI_API_KEY
-    if not api_key:
-        raise HTTPException(
-            status_code=status.HTTP_500_INTERNAL_SERVER_ERROR, detail='OPENAI_API_KEY not set'
-        )
-
-    session = db_session.exec(select(Session).where(Session.id == session_id)).first()
-    if not session:
-        raise HTTPException(status_code=status.HTTP_404_NOT_FOUND, detail='Session not found')
-    if session.status is SessionStatus.completed:
-        raise HTTPException(
-            status.HTTP_429_TOO_MANY_REQUESTS, detail='Session is already completed'
-        )
-
-    # Check daily session limit for non-admin users
-    if user_profile.account_role != AccountRole.admin:
-        # Get session limit from AppConfig
-        session_limit_config = db_session.exec(
-            select(AppConfig.value).where(AppConfig.key == 'dailyUserSessionLimit')
-        ).first()
-
-        # If session limit is not configured, assume limit is hit (safety feature)
-        if session_limit_config is None:
-            raise HTTPException(
-                status_code=status.HTTP_403_FORBIDDEN,
-                detail='Daily session limit is not configured. Cannot start real-time session. '
-                'Please contact an administrator.',
-            )
-
-        session_limit = int(session_limit_config)
-
-        # Check if the user has reached the daily session limit
-        if user_profile.sessions_created_today >= session_limit:
-            raise HTTPException(
-                status_code=status.HTTP_429_TOO_MANY_REQUESTS,
-                detail=f'You have reached the daily session limit of {session_limit}. '
-                'Cannot start real-time session.',
-            )
-
-        # Increment session counter for non-admin users
-        user_profile.sessions_created_today += 1
-        db_session.add(user_profile)
-        db_session.commit()
-
-    conversation_scenario = db_session.exec(
-        select(ConversationScenario).where(ConversationScenario.id == session.scenario_id)
-    ).first()
-    if not conversation_scenario:
-        raise HTTPException(
-            status_code=404, detail='No conversation scenario found for this session'
-        )
-    conversation_category = db_session.exec(
-        select(ConversationCategory).where(
-            ConversationCategory.id == conversation_scenario.category_id
-        )
-    ).first()
-    if not conversation_category:
-        raise HTTPException(
-            status_code=404, detail='No conversation category found for this scenario'
-        )
-
-    instructions = (
-        f"Your user wants to practice conversations about '{conversation_category.name}'. "
-        f'Your job is to simulate the other party in that conversation.\n'
-        f'Therefore adopt the following persona:\n {conversation_scenario.persona}\n\n'
-        f'Stay in that character, respond naturally, and encourage realistic dialogue.'
-        f'To have a better understanding of the background of the conversation about'
-        f"'{conversation_category.name}' here are some more background informations:"
-        f'{conversation_scenario.situational_facts}\n'
-        f'Additional instructions before starting:\n{conversation_category.initial_prompt}\n'
-    )
-
-    async with httpx.AsyncClient() as client:
-        response = await client.post(
-            'https://api.openai.com/v1/realtime/sessions',
-            headers={
-                'Authorization': f'Bearer {api_key}',
-                'Content-Type': 'application/json',
-            },
-            json={
-                'model': MODEL,
-                'voice': 'echo',
-                'input_audio_transcription': {'language': 'en', 'model': 'gpt-4o-transcribe'},
-                'instructions': instructions,
-                'turn_detection': {
-                    'type': 'server_vad',
-                    'threshold': 0.8,
-                    'prefix_padding_ms': 300,
-                    'silence_duration_ms': 500,
-                },
-                'speed': 0.9,
-            },
-        )
-        try:
-            response.raise_for_status()
-        except httpx.HTTPStatusError as e:
-            raise HTTPException(status_code=response.status_code, detail=str(e)) from e
-
-        return response.json()
-=======
-    return await service.get_realtime_session(id, user_profile)
->>>>>>> 53f59b78
+    return await service.get_realtime_session(id, user_profile)