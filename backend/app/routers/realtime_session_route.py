--- conflicted
+++ resolved
@@ -1,19 +1,12 @@
 from typing import Annotated
 
+from backend.app.models.session import Session
 from fastapi import APIRouter, Depends
 from sqlmodel import Session as DBSession
 
 from app.database import get_db_session
-<<<<<<< HEAD
 from app.dependencies import require_session
-from app.models.conversation_category import ConversationCategory
-from app.models.conversation_scenario import ConversationScenario
-from app.models.session import Session
-=======
-from app.dependencies import require_user
-from app.models.user_profile import UserProfile
 from app.services.realtime_session_service import RealtimeSessionService
->>>>>>> 53f59b78
 
 router = APIRouter(prefix='/realtime-sessions', tags=['realtime-session'])
 
@@ -29,81 +22,11 @@
 
 @router.get('/{session_id}')
 async def get_realtime_session(
-<<<<<<< HEAD
-    db_session: Annotated[DBSession, Depends(get_db_session)],
+    service: Annotated[RealtimeSessionService, Depends(get_realtime_session_service)],
     session: Annotated[Session, Depends(require_session)],
-=======
-    service: Annotated[RealtimeSessionService, Depends(get_realtime_session_service)],
-    user_profile: Annotated[UserProfile, Depends(require_user)],
-    id: UUID,
->>>>>>> 53f59b78
 ) -> dict:
     """
     Proxies a POST request to OpenAI's realtime sessions endpoint
     and returns the JSON response.
     """
-<<<<<<< HEAD
-    api_key = settings.OPENAI_API_KEY
-    if not settings.ENABLE_AI or not api_key:
-        raise HTTPException(
-            status_code=status.HTTP_500_INTERNAL_SERVER_ERROR, detail='Realtime api not setup'
-        )
-
-    conversation_scenario = db_session.exec(
-        select(ConversationScenario).where(ConversationScenario.id == session.scenario_id)
-    ).first()
-    if not conversation_scenario:
-        raise HTTPException(
-            status_code=404, detail='No conversation scenario found for this session'
-        )
-    conversation_category = db_session.exec(
-        select(ConversationCategory).where(
-            ConversationCategory.id == conversation_scenario.category_id
-        )
-    ).first()
-    if not conversation_category:
-        raise HTTPException(
-            status_code=404, detail='No conversation category found for this scenario'
-        )
-
-    instructions = (
-        f"Your user wants to practice conversations about '{conversation_category.name}'. "
-        f'Your job is to simulate the other party in that conversation.\n'
-        f'Therefore adopt the following persona:\n {conversation_scenario.persona}\n\n'
-        f'Stay in that character, respond naturally, and encourage realistic dialogue.'
-        f'To have a better understanding of the background of the conversation about'
-        f"'{conversation_category.name}' here are some more background informations:"
-        f'{conversation_scenario.situational_facts}\n'
-        f'Additional instructions before starting:\n{conversation_category.initial_prompt}\n'
-    )
-
-    async with httpx.AsyncClient() as client:
-        response = await client.post(
-            'https://api.openai.com/v1/realtime/sessions',
-            headers={
-                'Authorization': f'Bearer {api_key}',
-                'Content-Type': 'application/json',
-            },
-            json={
-                'model': MODEL,
-                'voice': 'echo',
-                'input_audio_transcription': {'language': 'en', 'model': 'gpt-4o-transcribe'},
-                'instructions': instructions,
-                'turn_detection': {
-                    'type': 'server_vad',
-                    'threshold': 0.8,
-                    'prefix_padding_ms': 300,
-                    'silence_duration_ms': 500,
-                },
-                'speed': 0.9,
-            },
-        )
-        try:
-            response.raise_for_status()
-        except httpx.HTTPStatusError as e:
-            raise HTTPException(status_code=response.status_code, detail=str(e)) from e
-
-        return response.json()
-=======
-    return await service.get_realtime_session(id, user_profile)
->>>>>>> 53f59b78
+    return await service.get_realtime_session(session)