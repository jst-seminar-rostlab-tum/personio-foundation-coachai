from math import ceil
from typing import Annotated
from uuid import UUID

from fastapi import APIRouter, Depends, Header, HTTPException, Query
from sqlmodel import Session as DBSession
from sqlmodel import col, select

from app.database import get_db_session
from app.dependencies import require_user
from app.models.conversation_scenario import ConversationScenario
from app.models.session import (
    Session,
    SessionCreate,
    SessionDetailsRead,
    SessionRead,
)
from app.models.session_feedback import (
    FeedbackStatusEnum,
    SessionFeedback,
    SessionFeedbackMetrics,
)
from app.models.session_turn import SessionTurn
from app.models.sessions_paginated import (
    PaginatedSessionsResponse,
    SessionItem,
    SkillScores,
)
<<<<<<< HEAD
from app.models.user_profile import UserProfile
=======
from app.models.user_profile import AccountRole, UserProfile
>>>>>>> b5aa0bea

router = APIRouter(prefix='/session', tags=['Sessions'])


@router.get('/{session_id}', response_model=SessionDetailsRead)
def get_session_by_id(
    session_id: UUID,
    db_session: Annotated[DBSession, Depends(get_db_session)],
    user_profile: Annotated[UserProfile, Depends(require_user)],
) -> SessionDetailsRead:
    """
    Retrieve a session by its ID.
    """
    session = db_session.get(Session, session_id)
    if not session:
        raise HTTPException(status_code=404, detail='No session found with the given ID')

    # Get session title from the conversation scenario
    conversation_scenario = db_session.get(ConversationScenario, session.scenario_id)
    if not conversation_scenario:
        raise HTTPException(
            status_code=404, detail='No conversation scenario found for the session'
        )

    # Test if the session is the session of the user or the user is an admin
    user_id = user_profile.id
    if conversation_scenario.user_id != user_id and user_profile.account_role != AccountRole.admin:
        raise HTTPException(
            status_code=403, detail='You do not have permission to access this session'
        )

    if conversation_scenario.category:
        training_title = conversation_scenario.category.name
    else:
        training_title = conversation_scenario.custom_category_label

    session_response = SessionDetailsRead(
        id=session.id,
        scenario_id=session.scenario_id,
        scheduled_at=session.scheduled_at,
        started_at=session.started_at,
        ended_at=session.ended_at,
        ai_persona=session.ai_persona,
        created_at=session.created_at,
        updated_at=session.updated_at,
        title=training_title,
        summary=(
            'The person giving feedback was rude but the person receiving feedback took it well.'
        ),  # mocked
    )

    # Fetch the asociated Feedback for the session
    feedback = db_session.exec(
        select(SessionFeedback).where(SessionFeedback.session_id == session_id)
    ).first()

    if not feedback:
        raise HTTPException(status_code=404, detail='Session feedback not found')

    if feedback.status == FeedbackStatusEnum.pending:
        raise HTTPException(status_code=202, detail='Session feedback in progress.')
    elif feedback.status == FeedbackStatusEnum.failed:
        raise HTTPException(status_code=500, detail='Session feedback failed.')
    else:
        session_response.feedback = SessionFeedbackMetrics(
            scores=feedback.scores,
            tone_analysis=feedback.tone_analysis,
            overall_score=feedback.overall_score,
            transcript_uri=feedback.transcript_uri,
            speak_time_percent=feedback.speak_time_percent,
            questions_asked=feedback.questions_asked,
            session_length_s=feedback.session_length_s,
            goals_achieved=feedback.goals_achieved,
            example_positive=feedback.example_positive,  # type: ignore
            example_negative=feedback.example_negative,  # type: ignore
            recommendations=feedback.recommendations,  # type: ignore
        )

    # Fetch the associated conversation turns and their audio URIs
    session_turns = db_session.exec(
        select(SessionTurn).where(SessionTurn.session_id == session_id)
    ).all()

    if session_turns:
        session_response.audio_uris = [turn.audio_uri for turn in session_turns]

    return session_response


@router.get('/', response_model=PaginatedSessionsResponse)
def get_sessions(
    db_session: Annotated[DBSession, Depends(get_db_session)],
    page: int = Query(1, ge=1),
    page_size: int = Query(10, ge=1),
    x_user_id: str = Header(...),  # Auth via header
    # TODO: Adjust to the authentication token in the header
) -> PaginatedSessionsResponse:
    """
    Return paginated list of completed sessions for a user.
    """
    try:
        user_id = UUID(x_user_id)
    except ValueError as err:
        raise HTTPException(
            status_code=401, detail='Invalid or missing authentication token'
        ) from err

    statement = select(ConversationScenario.id).where(ConversationScenario.user_id == user_id)
    scenario_ids = db_session.exec(statement).all()

    if not scenario_ids:
        return PaginatedSessionsResponse(
            page=page,
            limit=page_size,
            total_pages=0,
            total_sessions=0,
            sessions=[],
        )

    # Query sessions
    session_query = (
        select(Session)
        .where(col(Session.scenario_id).in_(scenario_ids))
        .order_by(col(Session.ended_at).desc())
    )

    total_sessions = len(db_session.exec(session_query).all())
    sessions = db_session.exec(session_query.offset((page - 1) * page_size).limit(page_size)).all()

    session_list = [
        SessionItem(
            session_id=sess.id,
            title='Negotiating Job Offers',  # mocked
            summary='Practice salary negotiation with a potential candidate',  # mocked
            date=sess.ended_at,
            score=82,  # mocked
            skills=SkillScores(
                structure=85,
                empathy=70,
                solution_focus=75,
                clarity=70,
            ),  # mocked
        )
        for sess in sessions
    ]

    return PaginatedSessionsResponse(
        page=page,
        limit=page_size,
        total_pages=ceil(total_sessions / page_size),
        total_sessions=total_sessions,
        sessions=session_list,
    )


@router.post('/', response_model=SessionRead)
def create_session(
    session_data: SessionCreate, db_session: Annotated[DBSession, Depends(get_db_session)]
) -> Session:
    """
    Create a new session.
    """
    # Validate foreign keys
    conversation_scenario = db_session.get(ConversationScenario, session_data.scenario_id)
    if not conversation_scenario:
        raise HTTPException(status_code=404, detail='Conversation scenario not found')

    new_session = Session(**session_data.dict())
    db_session.add(new_session)
    db_session.commit()
    db_session.refresh(new_session)
    return new_session


@router.put('/{session_id}', response_model=SessionRead)
def update_session(
    session_id: UUID,
    updated_data: SessionCreate,
    db_session: Annotated[DBSession, Depends(get_db_session)],
) -> Session:
    """
    Update an existing session.
    """
    session = db_session.get(Session, session_id)
    if not session:
        raise HTTPException(status_code=404, detail='Session not found')

    # Validate foreign keys
    if updated_data.scenario_id:
        conversation_scenario = db_session.get(ConversationScenario, updated_data.scenario_id)
        if not conversation_scenario:
            raise HTTPException(status_code=404, detail='Conversation scenario not found')

    for key, value in updated_data.dict().items():
        setattr(session, key, value)

    db_session.add(session)
    db_session.commit()
    db_session.refresh(session)
    return session


@router.delete('/{session_id}', response_model=dict)
def delete_session(
    session_id: UUID, db_session: Annotated[DBSession, Depends(get_db_session)]
) -> dict:
    """
    Delete a session.
    """
    session = db_session.get(Session, session_id)
    if not session:
        raise HTTPException(status_code=404, detail='Session not found')

    db_session.delete(session)
    db_session.commit()
    return {'message': 'Session deleted successfully'}


@router.delete('/clear-all', response_model=dict)
def delete_sessions_by_user(
    db_session: Annotated[DBSession, Depends(get_db_session)],
    user: Annotated[UserProfile, Depends(require_user)],
) -> dict:
    """
    Delete all sessions related to conversation scenarios for a given user ID.
    """
    user_id = user.id
    # Retrieve all conversation scenarios for the given user ID
    statement = select(ConversationScenario).where(ConversationScenario.user_id == user_id)
    conversation_scenarios = db_session.exec(statement).all()
    print(f'Conversation scenarios for user ID {user_id}: {conversation_scenarios}')
    if not conversation_scenarios:
        raise HTTPException(status_code=404, detail='No sessions found for the given user ID')
    count_of_deleted_sessions = 0
    audios = []
    # Print all audio_uri values from SessionTurn for each session
    for conversation_scenario in conversation_scenarios:
        count_of_deleted_sessions += len(conversation_scenario.sessions)

        for session in conversation_scenario.sessions:
            for session_turn in session.session_turns:
                audios.append(session_turn.audio_uri)
            db_session.delete(session)

    db_session.commit()

    return {
        'message': f'Deleted {count_of_deleted_sessions} sessions for user ID {user_id}',
        'audios': audios,
    }<|MERGE_RESOLUTION|>--- conflicted
+++ resolved
@@ -26,11 +26,7 @@
     SessionItem,
     SkillScores,
 )
-<<<<<<< HEAD
-from app.models.user_profile import UserProfile
-=======
 from app.models.user_profile import AccountRole, UserProfile
->>>>>>> b5aa0bea
 
 router = APIRouter(prefix='/session', tags=['Sessions'])
 
