--- conflicted
+++ resolved
@@ -268,13 +268,6 @@
         session_turns = db_session.exec(
             select(SessionTurn).where(SessionTurn.session_id == session.id)
         ).all()
-<<<<<<< HEAD
-        # if not session_turns:
-        #     raise HTTPException(
-        #         status_code=400, detail='Session must have at least one session turn'
-        #     )
-=======
->>>>>>> d51fecc6
 
         transcripts = None
 
