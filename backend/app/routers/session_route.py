import logging
from datetime import UTC, datetime
from math import ceil
from typing import Annotated
from uuid import UUID

from fastapi import APIRouter, BackgroundTasks, Depends, HTTPException, Query
from sqlmodel import Session as DBSession
from sqlmodel import col, select

from app.database import get_db_session
from app.dependencies import require_user
from app.models.admin_dashboard_stats import AdminDashboardStats
from app.models.conversation_category import ConversationCategory
from app.models.conversation_scenario import ConversationScenario
from app.models.scenario_preparation import ScenarioPreparation, ScenarioPreparationStatus
from app.models.session import (
    Session,
    SessionCreate,
    SessionDetailsRead,
    SessionRead,
    SessionStatus,
    SessionUpdate,
)
from app.models.session_feedback import (
    FeedbackStatusEnum,
    SessionFeedback,
    SessionFeedbackMetrics,
)
from app.models.session_turn import SessionTurn
from app.models.sessions_paginated import (
    PaginatedSessionsResponse,
    SessionItem,
    SkillScores,
)
from app.models.user_profile import AccountRole, UserProfile
from app.schemas.session_feedback_schema import ExamplesRequest
from app.services.session_feedback_service import generate_and_store_feedback

router = APIRouter(prefix='/session', tags=['Sessions'])


@router.get('/{session_id}', response_model=SessionDetailsRead)
def get_session_by_id(
    session_id: UUID,
    db_session: Annotated[DBSession, Depends(get_db_session)],
    user_profile: Annotated[UserProfile, Depends(require_user)],
) -> SessionDetailsRead:
    """
    Retrieve a session by its ID.
    """
    session = db_session.get(Session, session_id)
    if not session:
        raise HTTPException(status_code=404, detail='No session found with the given ID')

    # Get session title from the conversation scenario
    conversation_scenario = db_session.get(ConversationScenario, session.scenario_id)
    if not conversation_scenario:
        raise HTTPException(
            status_code=404, detail='No conversation scenario found for the session'
        )

    # Test if the session is the session of the user or the user is an admin
    user_id = user_profile.id
    if conversation_scenario.user_id != user_id and user_profile.account_role != AccountRole.admin:
        raise HTTPException(
            status_code=403, detail='You do not have permission to access this session'
        )

    if conversation_scenario.category:
        training_title = conversation_scenario.category.name
    elif conversation_scenario.custom_category_label:
        training_title = conversation_scenario.custom_category_label
    else:
        training_title = 'No Title available'

    if conversation_scenario.preparation:
        goals = conversation_scenario.preparation.objectives
    else:
        goals = []

    session_response = SessionDetailsRead(
        id=session.id,
        scenario_id=session.scenario_id,
        scheduled_at=session.scheduled_at,
        started_at=session.started_at,
        ended_at=session.ended_at,
        ai_persona=session.ai_persona,
        status=session.status,
        created_at=session.created_at,
        updated_at=session.updated_at,
        title=training_title,
        summary=(
            'The person giving feedback was rude but the person receiving feedback took it well.'
        ),  # mocked
        goals_total=goals,
    )

    # Fetch the associated conversation turns and their audio URIs
    session_turns = db_session.exec(
        select(SessionTurn).where(SessionTurn.session_id == session_id)
    ).all()

    if session_turns:
        session_response.audio_uris = [turn.audio_uri for turn in session_turns]

    # Fetch the asociated Feedback for the session
    feedback = db_session.exec(
        select(SessionFeedback).where(SessionFeedback.session_id == session_id)
    ).first()

    if not feedback or feedback.status == FeedbackStatusEnum.pending:
        raise HTTPException(status_code=202, detail='Session feedback in progress.')
    elif feedback and feedback.status == FeedbackStatusEnum.failed:
        raise HTTPException(status_code=500, detail='Session feedback failed.')
    else:
        session_response.feedback = SessionFeedbackMetrics(
            scores=feedback.scores,
            tone_analysis=feedback.tone_analysis,
            overall_score=feedback.overall_score,
            transcript_uri=feedback.transcript_uri,
            speak_time_percent=feedback.speak_time_percent,
            questions_asked=feedback.questions_asked,
            session_length_s=feedback.session_length_s,
            goals_achieved=feedback.goals_achieved,
            example_positive=feedback.example_positive,  # type: ignore
            example_negative=feedback.example_negative,  # type: ignore
            recommendations=feedback.recommendations,  # type: ignore
        )

    return session_response


@router.get('', response_model=PaginatedSessionsResponse)
def get_sessions(
    user_profile: Annotated[UserProfile, Depends(require_user)],
    db_session: Annotated[DBSession, Depends(get_db_session)],
    page: int = Query(1, ge=1),
    page_size: int = Query(10, ge=1),
) -> PaginatedSessionsResponse:
    """
    Return paginated list of completed sessions for a user.
    """
    user_id = user_profile.id

    statement = select(ConversationScenario.id).where(ConversationScenario.user_id == user_id)
    scenario_ids = db_session.exec(statement).all()

    if not scenario_ids:
        return PaginatedSessionsResponse(
            page=page,
            limit=page_size,
            total_pages=0,
            total_sessions=0,
            sessions=[],
        )

    # Query sessions
    session_query = (
        select(Session)
        .where(col(Session.scenario_id).in_(scenario_ids))
        .order_by(col(Session.created_at).desc())
    )

    total_sessions = len(db_session.exec(session_query).all())
    sessions = db_session.exec(session_query.offset((page - 1) * page_size).limit(page_size)).all()

    session_list = []
    for sess in sessions:
        conversation_scenario = db_session.exec(
            select(ConversationScenario).where(ConversationScenario.id == sess.scenario_id)
        ).first()
        if not conversation_scenario:
            raise HTTPException(status_code=404, detail='Conversation scenario not found')

        conversation_category = None
        if conversation_scenario.category_id:
            conversation_category = db_session.exec(
                select(ConversationCategory).where(
                    ConversationCategory.id == conversation_scenario.category_id
                )
            ).first()
            if not conversation_category:
                raise HTTPException(status_code=404, detail='Conversation Category not found')

        item = SessionItem(
            session_id=sess.id,
            title=conversation_category.name if conversation_category else 'No Title',
            summary=conversation_category.name
            if conversation_category
            else 'No Summary',  # TODO: add summary to conversation_category
            status=sess.status,
            date=sess.ended_at,
            score=82,  # mocked
            skills=SkillScores(
                structure=85,
                empathy=70,
                solution_focus=75,
                clarity=70,
            ),  # mocked
        )
        session_list.append(item)

    return PaginatedSessionsResponse(
        page=page,
        limit=page_size,
        total_pages=ceil(total_sessions / page_size),
        total_sessions=total_sessions,
        sessions=session_list,
    )


@router.post('', response_model=SessionRead, dependencies=[Depends(require_user)])
def create_session(
    session_data: SessionCreate, db_session: Annotated[DBSession, Depends(get_db_session)]
) -> Session:
    """
    Create a new session.
    """
    # Validate foreign keys
    conversation_scenario = db_session.get(ConversationScenario, session_data.scenario_id)
    if not conversation_scenario:
        raise HTTPException(status_code=404, detail='Conversation scenario not found')
    new_session = Session(**session_data.model_dump())
    new_session.status = SessionStatus.started
    new_session.started_at = datetime.now(UTC)

    db_session.add(new_session)
    db_session.commit()
    db_session.refresh(new_session)
    return new_session


@router.put('/{session_id}', response_model=SessionRead)
def update_session(
    session_id: UUID,
    updated_data: SessionUpdate,
    db_session: Annotated[DBSession, Depends(get_db_session)],
    background_tasks: BackgroundTasks,
    user_profile: Annotated[UserProfile, Depends(require_user)],
) -> Session:
    """
    Update an existing session.
    """
    session = db_session.get(Session, session_id)
    if not session:
        raise HTTPException(status_code=404, detail='Session not found')

    # Forbid updates to completed sessions for non-admin users
    if session.status == SessionStatus.completed and user_profile.account_role != AccountRole.admin:
        raise HTTPException(status_code=400, detail='A completed session cannot be updated.')

    previous_status = session.status

    scenario_id = updated_data.scenario_id or session.scenario_id
    conversation_scenario = db_session.get(ConversationScenario, scenario_id)
    if not conversation_scenario:
        raise HTTPException(status_code=404, detail='Conversation scenario not found')

    for key, value in updated_data.model_dump(exclude_unset=True).items():
        setattr(session, key, value)

    # Check if the session status is changing to completed
    if (
        previous_status != SessionStatus.completed
        and updated_data.status == SessionStatus.completed
        and session.feedback is None
    ):
<<<<<<< HEAD
=======
        if not scenario_id:
            raise HTTPException(
                status_code=500,
                detail='Conversation scenario must be provided to generate feedback',
            )

        session.ended_at = datetime.now(UTC)

>>>>>>> d9c6daa1
        statement = select(ScenarioPreparation).where(
            ScenarioPreparation.scenario_id == session.scenario_id
        )
        preparation = db_session.exec(statement).first()
        if not preparation:
            raise HTTPException(
                status_code=400, detail='No preparation steps found for the given scenario'
            )
        if preparation.status != ScenarioPreparationStatus.completed:
            raise HTTPException(
                status_code=400,
                detail='Preparation steps must be completed before generating feedback',
            )

        session_turns = db_session.exec(
            select(SessionTurn).where(SessionTurn.session_id == session.id)
        ).all()

        transcripts = None
        if session_turns:
            transcripts = '\n'.join([f'{turn.speaker}: {turn.text}' for turn in session_turns])

        category = db_session.exec(
            select(ConversationCategory).where(
                ConversationCategory.id == conversation_scenario.category_id
            )
        ).first()
        if not category:
            raise HTTPException(
                status_code=404, detail='Conversation category not found for the session'
            )

        key_concepts = preparation.key_concepts
        key_concepts_str = '\n'.join(f'{item["header"]}: {item["value"]}' for item in key_concepts)

        request = ExamplesRequest(
            category=category.name,
            goal=conversation_scenario.goal,
            context=conversation_scenario.context,
            other_party=conversation_scenario.other_party,
            transcript=transcripts,
            objectives=preparation.objectives,
            key_concepts=key_concepts_str,
        )

        # Schedule the feedback generation in the background
        background_tasks.add_task(
            generate_and_store_feedback,
            session_id=session.id,
            example_request=request,
            db_session=db_session,
        )

        # === Update user statistics ===
        assert session.started_at is not None and session.ended_at is not None
        started_at = (
            session.started_at.replace(tzinfo=UTC)
            if session.started_at.tzinfo is None
            else session.started_at
        )
        ended_at = (
            session.ended_at.replace(tzinfo=UTC)
            if session.ended_at.tzinfo is None
            else session.ended_at
        )
        session_length = (ended_at - started_at).total_seconds() / 3600  # in hours
        user_profile.total_sessions = (user_profile.total_sessions or 0) + 1
        user_profile.training_time = (user_profile.training_time or 0) + session_length
        user_profile.updated_at = datetime.now(UTC)
        db_session.add(user_profile)

        # === Update admin dashboard stats ===
        stats = db_session.exec(select(AdminDashboardStats)).first()
        if not stats:
            stats = AdminDashboardStats()
            db_session.add(stats)
        stats.total_trainings = (stats.total_trainings or 0) + 1
        db_session.commit()

    db_session.add(session)
    db_session.commit()
    db_session.refresh(session)
    return session


@router.delete('/clear-all', response_model=dict)
def delete_sessions_by_user(
    db_session: Annotated[DBSession, Depends(get_db_session)],
    user_profile: Annotated[UserProfile, Depends(require_user)],
) -> dict:
    """
    Delete all sessions related to conversation scenarios for a given user ID.
    """
    logging.info(f'Deleting all sessions for user ID: {user_profile.id}')
    user_id = user_profile.id
    # Retrieve all conversation scenarios for the given user ID
    statement = select(ConversationScenario).where(ConversationScenario.user_id == user_id)
    conversation_scenarios = db_session.exec(statement).all()
    if not conversation_scenarios:
        raise HTTPException(status_code=404, detail='No sessions found for the given user ID')
    count_of_deleted_sessions = 0
    audios = []
    # Print all audio_uri values from SessionTurn for each session
    for conversation_scenario in conversation_scenarios:
        count_of_deleted_sessions += len(conversation_scenario.sessions)
        for session in conversation_scenario.sessions:
            for session_turn in session.session_turns:
                audios.append(session_turn.audio_uri)
            db_session.delete(session)
        db_session.commit()

    return {
        'message': f'Deleted {count_of_deleted_sessions} sessions for user ID {user_id}',
        'audios': audios,
    }


@router.delete('/{session_id}', response_model=dict)
def delete_session(
    session_id: UUID, db_session: Annotated[DBSession, Depends(get_db_session)]
) -> dict:
    """
    Delete a session.
    """
    logging.info(f'Deleting session with ID: {session_id}')
    session = db_session.exec(select(Session).where(Session.id == session_id)).first()
    if not session:
        raise HTTPException(status_code=404, detail='Session not found')
    db_session.delete(session)
    db_session.commit()
    return {'message': 'Session deleted successfully'}<|MERGE_RESOLUTION|>--- conflicted
+++ resolved
@@ -266,17 +266,8 @@
         and updated_data.status == SessionStatus.completed
         and session.feedback is None
     ):
-<<<<<<< HEAD
-=======
-        if not scenario_id:
-            raise HTTPException(
-                status_code=500,
-                detail='Conversation scenario must be provided to generate feedback',
-            )
-
         session.ended_at = datetime.now(UTC)
 
->>>>>>> d9c6daa1
         statement = select(ScenarioPreparation).where(
             ScenarioPreparation.scenario_id == session.scenario_id
         )
