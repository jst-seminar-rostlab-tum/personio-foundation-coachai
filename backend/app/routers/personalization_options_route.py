from typing import Annotated

from fastapi import APIRouter, Depends
from sqlmodel import Session as DBSession
from sqlmodel import select

from app.database import get_db_session
from app.models.confidence_area import ConfidenceArea, ConfidenceAreaRead
from app.models.experience import Experience, ExperienceRead
from app.models.goal import Goal, GoalRead
from app.models.language import Language, LanguageRead
from app.models.learning_style import LearningStyle, LearningStyleRead
from app.models.personalization_option import PersonalizationOptionRead
<<<<<<< HEAD
from app.models.role import Role, RoleRead
from app.models.session_length import SessionLength, SessionLengthRead
=======
from app.models.user_profile import UserRole
>>>>>>> 0af2a6cb

router = APIRouter(prefix='/personalization-options', tags=['Personalization Options'])


@router.get('/', response_model=PersonalizationOptionRead)
def get_personalization_options(
    db_session: Annotated[DBSession, Depends(get_db_session)],
) -> PersonalizationOptionRead:
    """
    Retrieve all personalization options related to the user.
    """
<<<<<<< HEAD
    experiences = session.exec(select(Experience)).all()
    roles = session.exec(select(Role)).all()
    goals = session.exec(select(Goal)).all()
    confidence_areas = session.exec(select(ConfidenceArea)).all()
    languages = session.exec(select(Language)).all()
    learning_styles = session.exec(select(LearningStyle)).all()
    session_lengths = session.exec(select(SessionLength)).all()
=======
    experiences = db_session.exec(select(Experience)).all()
    goals = db_session.exec(select(Goal)).all()
    confidence_areas = db_session.exec(select(ConfidenceArea)).all()
    languages = db_session.exec(select(Language)).all()
    learning_styles = db_session.exec(select(LearningStyle)).all()
>>>>>>> 0af2a6cb

    return PersonalizationOptionRead(
        roles=[RoleRead(**roles.dict()) for roles in roles],
        experiences=[
            ExperienceRead(
                id=experience.id, label=experience.label, description=experience.description
            )
            for experience in experiences
        ],
        goals=[
            GoalRead(id=goal.id, label=goal.label, description=goal.description) for goal in goals
        ],
        confidence_areas=[
            ConfidenceAreaRead(
                id=confidence_area.id,
                label=confidence_area.label,
                description=confidence_area.description,
                min_value=confidence_area.min_value,
                max_value=confidence_area.max_value,
                min_label=confidence_area.min_label,
                max_label=confidence_area.max_label,
            )
            for confidence_area in confidence_areas
        ],
        languages=[LanguageRead(code=language.code, name=language.name) for language in languages],
        learning_styles=[
            LearningStyleRead(
                id=learning_style.id,
                label=learning_style.label,
                description=learning_style.description,
            )
            for learning_style in learning_styles
        ],
    )<|MERGE_RESOLUTION|>--- conflicted
+++ resolved
@@ -11,12 +11,7 @@
 from app.models.language import Language, LanguageRead
 from app.models.learning_style import LearningStyle, LearningStyleRead
 from app.models.personalization_option import PersonalizationOptionRead
-<<<<<<< HEAD
 from app.models.role import Role, RoleRead
-from app.models.session_length import SessionLength, SessionLengthRead
-=======
-from app.models.user_profile import UserRole
->>>>>>> 0af2a6cb
 
 router = APIRouter(prefix='/personalization-options', tags=['Personalization Options'])
 
@@ -28,21 +23,12 @@
     """
     Retrieve all personalization options related to the user.
     """
-<<<<<<< HEAD
-    experiences = session.exec(select(Experience)).all()
-    roles = session.exec(select(Role)).all()
-    goals = session.exec(select(Goal)).all()
-    confidence_areas = session.exec(select(ConfidenceArea)).all()
-    languages = session.exec(select(Language)).all()
-    learning_styles = session.exec(select(LearningStyle)).all()
-    session_lengths = session.exec(select(SessionLength)).all()
-=======
     experiences = db_session.exec(select(Experience)).all()
+    roles = db_session.exec(select(Role)).all()
     goals = db_session.exec(select(Goal)).all()
     confidence_areas = db_session.exec(select(ConfidenceArea)).all()
     languages = db_session.exec(select(Language)).all()
     learning_styles = db_session.exec(select(LearningStyle)).all()
->>>>>>> 0af2a6cb
 
     return PersonalizationOptionRead(
         roles=[RoleRead(**roles.dict()) for roles in roles],
