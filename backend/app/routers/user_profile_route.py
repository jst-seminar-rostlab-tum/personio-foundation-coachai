--- conflicted
+++ resolved
@@ -129,9 +129,6 @@
     Export all user-related data (history) for the currently authenticated user as a zip file.
     """
     export_data = build_user_data_export(user_profile, db_session)
-<<<<<<< HEAD
-    return export_data.model_dump()
-=======
     json_bytes = json.dumps(export_data.dict(), indent=2).encode('utf-8')
     mem_zip = io.BytesIO()
     with zipfile.ZipFile(mem_zip, mode='w', compression=zipfile.ZIP_DEFLATED) as zf:
@@ -139,4 +136,3 @@
     mem_zip.seek(0)
     headers = {'Content-Disposition': 'attachment; filename="user_data_export.zip"'}
     return StreamingResponse(mem_zip, media_type='application/zip', headers=headers)
->>>>>>> e315c2e9
