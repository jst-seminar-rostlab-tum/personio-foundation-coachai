--- conflicted
+++ resolved
@@ -15,11 +15,8 @@
     UserProfileUpdate,
     UserStatisticsRead,
 )
-<<<<<<< HEAD
 from app.services.user_export_service import build_user_data_export
-=======
 from app.services.user_profile_service import UserService
->>>>>>> 00529769
 
 router = APIRouter(prefix='/user-profile', tags=['User Profiles'])
 
@@ -113,19 +110,10 @@
     Delete a user profile by its unique user ID.
     Cascades the deletion to related goals and confidence scores.
     """
-<<<<<<< HEAD
-    user_id = user_profile.id
-    if delete_user_id and user_profile.account_role == 'admin':
-        user_id = delete_user_id
-    elif delete_user_id and delete_user_id != user_profile.id:
-        raise HTTPException(status_code=403, detail='Admin access required to delete other users')
-
-    user_profile = db_session.get(UserProfile, user_id)  # type: ignore
-    if not user_profile:
-        raise HTTPException(status_code=404, detail='User profile not found')
-    db_session.delete(user_profile)
-    db_session.commit()
-    return {'message': 'User profile deleted successfully'}
+    return service.delete_user_profile(
+        user_profile=user_profile,
+        delete_user_id=delete_user_id,
+    )
 
 
 @router.get('/export', response_model=dict)
@@ -137,10 +125,4 @@
     Export all user-related data (history) for the currently authenticated user.
     """
     export_data = build_user_data_export(user_profile, db_session)
-    return export_data.dict()
-=======
-    return service.delete_user_profile(
-        user_profile=user_profile,
-        delete_user_id=delete_user_id,
-    )
->>>>>>> 00529769
+    return export_data.dict()