--- conflicted
+++ resolved
@@ -15,10 +15,7 @@
     UserProfileUpdate,
     UserStatisticsRead,
 )
-<<<<<<< HEAD
-=======
 from app.services.user_export_service import build_user_data_export
->>>>>>> dcce44cf
 from app.services.user_profile_service import UserService
 
 router = APIRouter(prefix='/user-profile', tags=['User Profiles'])
@@ -35,10 +32,6 @@
 )
 def get_user_profiles(
     service: Annotated[UserService, Depends(get_user_service)],
-<<<<<<< HEAD
-    detailed: bool = False,
-=======
->>>>>>> dcce44cf
     page: int = Query(1, ge=1),
     page_size: int = Query(10, ge=1),
     email_substring: str | None = Query(
@@ -52,11 +45,7 @@
     Retrieve all user profiles.
     """
     return service.get_user_profiles(
-<<<<<<< HEAD
-        detailed=detailed, page=page, page_size=page_size, email_substring=email_substring
-=======
         page=page, page_size=page_size, email_substring=email_substring
->>>>>>> dcce44cf
     )
 
 
@@ -124,9 +113,6 @@
     return service.delete_user_profile(
         user_profile=user_profile,
         delete_user_id=delete_user_id,
-<<<<<<< HEAD
-    )
-=======
     )
 
 
@@ -139,5 +125,4 @@
     Export all user-related data (history) for the currently authenticated user.
     """
     export_data = build_user_data_export(user_profile, db_session)
-    return export_data.dict()
->>>>>>> dcce44cf
+    return export_data.model_dump()