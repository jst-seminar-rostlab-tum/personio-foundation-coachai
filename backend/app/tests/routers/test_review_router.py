import unittest
from collections.abc import Generator
from datetime import datetime
from uuid import uuid4

from fastapi.testclient import TestClient
from sqlalchemy.orm import sessionmaker
from sqlalchemy.pool.impl import StaticPool
from sqlmodel import Session as DBSession
from sqlmodel import SQLModel, create_engine

from app.data.dummy_data import get_dummy_conversation_categories, get_dummy_conversation_scenarios
from app.dependencies import get_db_session, require_admin, require_user
from app.main import app
from app.models import Review, Session, SessionStatus, UserProfile
from app.models.user_profile import AccountRole


class TestReviewRoute(unittest.TestCase):
    @classmethod
    def setUpClass(cls) -> None:
        # Create an in-memory SQLite database for testing
        cls.engine = create_engine(
            'sqlite:///:memory:', connect_args={'check_same_thread': False}, poolclass=StaticPool
        )
        SQLModel.metadata.create_all(cls.engine)
        cls.SessionLocal = sessionmaker(bind=cls.engine, class_=DBSession)

    def setUp(self) -> None:
        self.db = self.SessionLocal()

        def override_get_db() -> Generator[DBSession, None, None]:
            yield self.db

        # Override the get_db_session dependency
        app.dependency_overrides[get_db_session] = override_get_db

        # mock require_user
        self.test_user = UserProfile(
            id=uuid4(),
            full_name='Test User',
            email='test@example.com',
            phone_number='1234567890',
            account_role=AccountRole.user,
        )
        self.db.add(self.test_user)
        self.db.commit()

        app.dependency_overrides[require_user] = lambda: self.test_user
        app.dependency_overrides[require_admin] = lambda: self.test_user

        self.client = TestClient(app)

        # Populate dummy data
        conversation_categories = get_dummy_conversation_categories()
        self.db.add_all(conversation_categories)
        self.db.commit()

        self.conversation_scenarios = get_dummy_conversation_scenarios(
            [self.test_user, self.test_user], conversation_categories
        )

        self.db.add_all(self.conversation_scenarios)
        self.db.commit()

        # Create a test session
        self.test_session = Session(
            id=uuid4(),
            scenario_id=self.conversation_scenarios[0].id,
            scheduled_at=datetime.now(),
            started_at=datetime.now(),
            ended_at=datetime.now(),
            status=SessionStatus.completed,
        )
        self.db.add(self.test_session)
        self.db.commit()

    def tearDown(self) -> None:
        self.db.rollback()
        for table in reversed(SQLModel.metadata.sorted_tables):
            self.db.execute(table.delete())
        self.db.commit()
        self.db.close()

    def _create_multiple_dummy_reviews(
        self, user: UserProfile, num_reviews: int, rating: int
    ) -> None:
        """
        Helper method to create multiple dummy reviews for testing.
        """
        for _ in range(num_reviews):
            dummy_session = Session(
                id=uuid4(),
                scenario_id=self.conversation_scenarios[0].id,
                scheduled_at=datetime.now(),
                started_at=datetime.now(),
                ended_at=datetime.now(),
                status=SessionStatus.completed,
            )
            self.db.add(dummy_session)
            self.db.commit()

            dummy_review = Review(
                id=uuid4(),
                user_id=user.id,
                session_id=dummy_session.id,
                rating=rating,
                comment='Dummy review',
            )

            self.db.add(dummy_review)
            self.db.commit()

    def test_post_review(self) -> None:
        review_payload = {
            'sessionId': str(self.test_session.id),
            'rating': 6,
            'comment': 'Great session!',
            'allowAdminAccess': False,
        }
        # Test invalid rating
        response = self.client.post('/reviews', json=review_payload)
        self.assertEqual(response.status_code, 400)
        self.assertEqual(response.json()['detail'], 'Rating must be between 1 and 5')

        # Test valid review
        review_payload['rating'] = 5
        response = self.client.post('/reviews', json=review_payload)
        self.assertEqual(response.status_code, 200)

        # Test duplicate review
<<<<<<< HEAD
        response = self.client.post('/review', json=review_payload)
        self.assertEqual(response.status_code, 409)

    def test_get_reviews_route_sort_and_limit(self) -> None:
        self._create_multiple_dummy_reviews(self.test_user, 2, 5)
        self._create_multiple_dummy_reviews(self.test_user, 2, 4)
        self._create_multiple_dummy_reviews(self.test_user, 1, 3)
        self._create_multiple_dummy_reviews(self.test_user, 1, 2)
        self._create_multiple_dummy_reviews(self.test_user, 1, 1)

        response = self.client.get('/review', params={'limit': 5, 'sort': 'highest'})
        self.assertEqual(response.status_code, 200)
        reviews = response.json()
        self.assertEqual(len(reviews), 5)
        self.assertTrue(
            all(reviews[i]['rating'] >= reviews[i + 1]['rating'] for i in range(len(reviews) - 1))
        )

        response = self.client.get('/review', params={'limit': 5, 'sort': 'lowest'})
        self.assertEqual(response.status_code, 200)
        reviews = response.json()
        self.assertEqual(len(reviews), 5)
        self.assertTrue(
            all(reviews[i]['rating'] <= reviews[i + 1]['rating'] for i in range(len(reviews) - 1))
        )

    def test_get_reviews_route_pagination(self) -> None:
        self._create_multiple_dummy_reviews(self.test_user, 2, 5)
        self._create_multiple_dummy_reviews(self.test_user, 2, 4)
        self._create_multiple_dummy_reviews(self.test_user, 1, 3)
        self._create_multiple_dummy_reviews(self.test_user, 1, 2)
        self._create_multiple_dummy_reviews(self.test_user, 1, 1)

        response = self.client.get('/review', params={'page': 1, 'page_size': 3, 'sort': 'newest'})
        self.assertEqual(response.status_code, 200)

        data = response.json()
        self.assertIn('reviews', data)
        self.assertEqual(len(data['reviews']), 3)
        self.assertTrue(
            all(
                data['reviews'][i]['date'] >= data['reviews'][i + 1]['date']
                for i in range(len(data['reviews']) - 1)
            )
        )
        self.assertEqual(data['pagination']['currentPage'], 1)
        self.assertEqual(data['pagination']['totalPages'], 3)
        self.assertEqual(data['pagination']['totalCount'], 7)
        self.assertEqual(data['pagination']['pageSize'], 3)
        self.assertAlmostEqual(data['ratingStatistics']['average'], 3.43)
=======
        response = self.client.post('/reviews', json=review_payload)
        self.assertEqual(response.status_code, 409)
>>>>>>> 4a8d053c
<|MERGE_RESOLUTION|>--- conflicted
+++ resolved
@@ -129,8 +129,7 @@
         self.assertEqual(response.status_code, 200)
 
         # Test duplicate review
-<<<<<<< HEAD
-        response = self.client.post('/review', json=review_payload)
+        response = self.client.post('/reviews', json=review_payload)
         self.assertEqual(response.status_code, 409)
 
     def test_get_reviews_route_sort_and_limit(self) -> None:
@@ -179,8 +178,4 @@
         self.assertEqual(data['pagination']['totalPages'], 3)
         self.assertEqual(data['pagination']['totalCount'], 7)
         self.assertEqual(data['pagination']['pageSize'], 3)
-        self.assertAlmostEqual(data['ratingStatistics']['average'], 3.43)
-=======
-        response = self.client.post('/reviews', json=review_payload)
-        self.assertEqual(response.status_code, 409)
->>>>>>> 4a8d053c
+        self.assertAlmostEqual(data['ratingStatistics']['average'], 3.43)