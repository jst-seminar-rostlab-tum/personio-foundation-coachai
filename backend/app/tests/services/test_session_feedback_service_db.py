--- conflicted
+++ resolved
@@ -162,14 +162,10 @@
         mock_scoring_service = MagicMock()
         mock_scoring_service.score_conversation.return_value = MockScoringResult()
 
-<<<<<<< HEAD
-        example_request = FeedbackCreate(
-=======
         mock_session_turn_service = MagicMock()
         mock_session_turn_service.stitch_mp3s_from_gcs.return_value = 'mock_audio_uri.mp3'
 
-        example_request = FeedbackRequest(
->>>>>>> a74798fe
+        example_request = FeedbackCreate(
             transcript='Sample transcript...',
             objectives=['Obj1', 'Obj2'],
             persona='**Name**: Someone\n**Training Focus**: Goal',
@@ -259,14 +255,10 @@
         mock_scoring_service = MagicMock()
         mock_scoring_service.score_conversation.return_value = MockScoringResult()
 
-<<<<<<< HEAD
-        example_request = FeedbackCreate(
-=======
         mock_session_turn_service = MagicMock()
         mock_session_turn_service.stitch_mp3s_from_gcs.return_value = 'mock_audio_uri.mp3'
 
-        example_request = FeedbackRequest(
->>>>>>> a74798fe
+        example_request = FeedbackCreate(
             transcript='Error case transcript...',
             objectives=['ObjX'],
             persona='**Name**: Other\n**Training Focus**: Goal',
