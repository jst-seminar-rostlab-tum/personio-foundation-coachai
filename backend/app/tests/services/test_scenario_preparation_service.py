--- conflicted
+++ resolved
@@ -16,7 +16,6 @@
 )
 
 
-<<<<<<< HEAD
 class TestScenarioPreparationService(unittest.TestCase):
     @patch('app.services.scenario_preparation_service.call_structured_llm')
     def test_generate_objectives_returns_correct_list(self, mock_llm: MagicMock) -> None:
@@ -120,72 +119,3 @@
         request_prompt = kwargs['request_prompt']
         self.assertTrue(vector_db_prompt_extension_base not in request_prompt)
         self.assertTrue(len(request_prompt) > 0)
-=======
-@patch('app.services.scenario_preparation_service.call_structured_llm')
-def test_generate_objectives_returns_correct_list(mock_llm: MagicMock) -> None:
-    items = ['1. Prepare outline', '2. Rehearse responses', '3. Stay calm']
-    mock_llm.return_value = StringListResponse(items=items)
-
-    req = ObjectiveRequest(
-        category='Performance Feedback',
-        goal='Give constructive criticism',
-        context='Quarterly review',
-        other_party='Junior engineer',
-        num_objectives=3,
-    )
-
-    result = generate_objectives(req)
-    assert len(result) == 3
-    assert all(isinstance(item, str) for item in result)
-    for i in range(len(result)):
-        assert result[i] == items[i]
-
-
-@patch('app.services.scenario_preparation_service.call_structured_llm')
-def test_generate_checklist_returns_correct_list(mock_llm: MagicMock) -> None:
-    items = ['1. Review past performance', '2. Prepare documents', '3. Set up private room']
-    mock_llm.return_value = StringListResponse(items=items)
-
-    req = ChecklistRequest(
-        category='Performance Review',
-        goal='Address underperformance',
-        context='1:1 review',
-        other_party='Backend engineer',
-        num_checkpoints=3,
-    )
-
-    result = generate_checklist(req)
-    assert len(result) == 3
-    for i in range(len(result)):
-        assert result[i] == items[i]
-
-
-@patch('app.services.scenario_preparation_service.call_structured_llm')
-def test_generate_key_concept_parses_json(mock_llm: MagicMock) -> None:
-    mock_key_concept_response = [
-        KeyConcept(
-            header='Clear Communication',
-            value='Express ideas clearly and listen actively to understand others.',
-        ),
-        KeyConcept(
-            header='Empathy', value="Show understanding and concern for the other party's feelings."
-        ),
-        KeyConcept(
-            header='Effective Questioning',
-            value='Ask open-ended questions to encourage dialogue and exploration.',
-        ),
-    ]
-
-    mock_llm.return_value = KeyConceptResponse(items=mock_key_concept_response)
-
-    req = KeyConceptRequest(
-        category='Feedback',
-        goal='Deliver effective criticism',
-        context='Post-project debrief',
-        other_party='Project manager',
-    )
-
-    result = generate_key_concept(req)
-    assert all(isinstance(x, KeyConcept) for x in result)
-    assert result == mock_key_concept_response
->>>>>>> 374bc07e
