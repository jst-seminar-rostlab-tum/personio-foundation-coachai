import unittest
from unittest.mock import MagicMock, patch
from uuid import uuid4

from sqlmodel import Session as DBSession
from sqlmodel import SQLModel, create_engine

from app.models import FeedbackStatusEnum
from app.schemas.session_feedback_schema import (
    ExamplesRequest,
    GoalsAchievedCollection,
    NegativeExample,
    PositiveExample,
    Recommendation,
    RecommendationsCollection,
    SessionExamplesCollection, RecommendationsRequest,
)
from app.services.session_feedback_service import generate_and_store_feedback, generate_recommendations


class TestSessionFeedbackService(unittest.TestCase):
    @classmethod
    def setUpClass(cls) -> None:
        cls.engine = create_engine('sqlite:///:memory:')
        SQLModel.metadata.create_all(cls.engine)
        cls.SessionLocal = DBSession(cls.engine)

    def setUp(self) -> None:
        self.session = self.SessionLocal

    def tearDown(self) -> None:
        self.session.rollback()

    @patch('app.services.session_feedback_service.generate_training_examples')
    @patch('app.services.session_feedback_service.get_achieved_goals')
    @patch('app.services.session_feedback_service.generate_recommendations')
    def test_generate_and_store_feedback(
        self, mock_recommendations: MagicMock, mock_goals: MagicMock, mock_examples: MagicMock
    ) -> None:
        mock_examples.return_value = SessionExamplesCollection(
            positive_examples=[
                PositiveExample(
                    heading='Clear Objective Addressed',
                    feedback='The user successfully summarized the objective.',
                    quote='I want to make sure we both feel heard and find a solution together.',
                )
            ],
            negative_examples=[
                NegativeExample(
                    heading='Missed Empathy',
                    feedback="The user dismissed the other party's concern.",
                    quote="That's not important right now.",
                    improved_quote="I understand your concern—let's come back to it in a moment.",
                )
            ],
        )
        mock_goals.return_value = GoalsAchievedCollection(goals_achieved=['G1', 'G2'])
        mock_recommendations.return_value = RecommendationsCollection(
            recommendations=[
                Recommendation(
                    heading='Practice the STAR method',
                    recommendation='When giving feedback, use the Situation, Task, '
                    'Action, Result framework to ' + 'provide more concrete examples.',
                ),
                Recommendation(
                    heading='Ask more diagnostic questions',
                    recommendation='Spend more time understanding root causes before moving '
                    + 'to solutions. This builds empathy and leads to more effective outcomes.',
                ),
                Recommendation(
                    heading='Define clear next steps',
                    recommendation='End feedback conversations with agreed-upon action items, '
                    + 'timelines, and follow-up plans.',
                ),
            ]
        )

        example_request = ExamplesRequest(
            transcript='Sample transcript...',
            objectives=['Obj1', 'Obj2'],
            goal='Goal',
            context='Context',
            other_party='Someone',
            category='Feedback',
            key_concepts='KC1',
        )

        session_id = uuid4()

        feedback = generate_and_store_feedback(
            session_id=session_id, example_request=example_request, db_session=self.session
        )

        self.assertEqual(feedback.session_id, session_id)
        self.assertEqual(feedback.goals_achieved, ['G1', 'G2'])

        self.assertEqual(len(feedback.example_positive), 1)
        self.assertEqual(feedback.example_positive[0]['heading'], 'Clear Objective Addressed')
        self.assertEqual(
            feedback.example_positive[0]['quote'],
            'I want to make sure we both feel heard and find a solution together.',
        )
        self.assertEqual(feedback.example_negative[0]['heading'], 'Missed Empathy')
        self.assertEqual(feedback.example_negative[0]['quote'], "That's not important right now.")
        self.assertEqual(
            feedback.example_negative[0]['improved_quote'],
            "I understand your concern—let's come back to it in a moment.",
        )
        self.assertEqual(len(feedback.recommendations), 3)
        self.assertEqual(feedback.recommendations[0]['heading'], 'Practice the STAR method')
        self.assertEqual(
            feedback.recommendations[0]['recommendation'],
            'When giving feedback, use the Situation, Task, Action, '
            'Result framework to provide more concrete examples.',
        )
        self.assertEqual(feedback.recommendations[1]['heading'], 'Ask more diagnostic questions')
        self.assertEqual(
            feedback.recommendations[1]['recommendation'],
            'Spend more time understanding root causes before moving to '
            'solutions. This builds empathy and leads to more effective outcomes.',
        )
        self.assertEqual(feedback.recommendations[2]['heading'], 'Define clear next steps')
        self.assertEqual(
            feedback.recommendations[2]['recommendation'],
            'End feedback conversations with agreed-upon action'
            ' items, timelines, and follow-up plans.',
        )
        self.assertEqual(feedback.status, FeedbackStatusEnum.completed)
        self.assertIsNotNone(feedback.created_at)
        self.assertIsNotNone(feedback.updated_at)

    @patch('app.services.session_feedback_service.generate_training_examples')
    @patch('app.services.session_feedback_service.get_achieved_goals')
    @patch('app.services.session_feedback_service.generate_recommendations')
    def test_generate_and_store_feedback_with_errors(
        self, mock_recommendations: MagicMock, mock_goals: MagicMock, mock_examples: MagicMock
    ) -> None:
        mock_examples.side_effect = Exception('Failed to generate examples')

        mock_goals.return_value = GoalsAchievedCollection(goals_achieved=['G1'])
        mock_recommendations.return_value = RecommendationsCollection(
            recommendations=[
                Recommendation(
                    heading='Some heading',
                    recommendation='Some text',
                )
            ]
        )

        example_request = ExamplesRequest(
            transcript='Error case transcript...',
            objectives=['ObjX'],
            goal='Goal',
            context='Context',
            other_party='Other',
            category='Category',
            key_concepts='KeyConcept',
        )

        session_id = uuid4()

        feedback = generate_and_store_feedback(
            session_id=session_id, example_request=example_request, db_session=self.session
        )

        self.assertEqual(feedback.status, FeedbackStatusEnum.failed)
        self.assertEqual(feedback.goals_achieved, ['G1'])
        self.assertEqual(len(feedback.example_positive), 0)
        self.assertEqual(len(feedback.recommendations), 1)
        self.assertEqual(len(feedback.goals_achieved), 1)
        self.assertEqual(len(feedback.example_positive), 0)
        self.assertEqual(len(feedback.recommendations), 1)
        self.assertEqual(feedback.recommendations[0]['heading'], 'Some heading')
        self.assertEqual(feedback.recommendations[0]['recommendation'], 'Some text')

        self.assertIsNotNone(feedback.created_at)
        self.assertIsNotNone(feedback.updated_at)

        self.assertEqual(feedback.overall_score, 0)
        self.assertEqual(feedback.transcript_uri, '')


if __name__ == '__main__':
    unittest.main()


@patch('app.services.session_feedback_service.call_structured_llm')
def test_generate_recommendation_with_vector_db_prompt_extension(mock_llm: MagicMock) -> None:
    # Analogically for examples and goals
    transcript = "User: Let's explore what might be causing these delays."
    objectives = ['Understand root causes', 'Collaboratively develop a solution']
    goal = 'Improve team communication'
    key_concepts = '### Active Listening\nAsk open-ended questions.'
    context = 'Project delay review'
    category = 'Project Management'
    other_party = 'Colleague'

    # Set up llm mock and vector db prompt extension
    mock_llm.return_value = RecommendationsCollection(
        recommendations=[
            Recommendation(
                heading='Practice the STAR method',
                text='When giving feedback, use the Situation, Task, Action, Result framework to '
                + 'provide more concrete examples.',
            )
        ]
    )

    req = RecommendationsRequest(
        category=category,
        context=context,
        other_party=other_party,
        transcript=transcript,
        objectives=objectives,
        goal=goal,
        key_concepts=key_concepts,
    )
<<<<<<< HEAD
=======
    result = generate_recommendations(request)
    assert len(result.recommendations) == 3
    assert result.recommendations[0].heading == 'Practice the STAR method'


@patch('app.services.session_feedback_service.call_structured_llm')
def test_generate_recommendation_with_vector_db_prompt_extension(mock_llm: MagicMock) -> None:
    # Analogically for examples and goals
    transcript = "User: Let's explore what might be causing these delays."
    objectives = ['Understand root causes', 'Collaboratively develop a solution']
    goal = 'Improve team communication'
    key_concepts = '### Active Listening\nAsk open-ended questions.'
    context = 'Project delay review'
    category = 'Project Management'
    other_party = 'Colleague'

    # Set up llm mock and vector db prompt extension
    mock_llm.return_value = RecommendationsCollection(
        recommendations=[
            Recommendation(
                heading='Practice the STAR method',
                text='When giving feedback, use the Situation, Task, Action, Result framework to '
                + 'provide more concrete examples.',
            )
        ]
    )

    req = RecommendationsRequest(
        category=category,
        context=context,
        other_party=other_party,
        transcript=transcript,
        objectives=objectives,
        goal=goal,
        key_concepts=key_concepts,
    )
>>>>>>> 142bc092

    vector_db_prompt_extension_base = (
        'The output you generate should comply with the following HR Guideline excerpts:\n'
    )
    vector_db_prompt_extension_1 = f'{vector_db_prompt_extension_base}Respect\n2. Clarity\n'
    vector_db_prompt_extension_2 = ''

    # Assert for vector_db_prompt_extension_1
    _ = generate_recommendations(req, vector_db_prompt_extension=vector_db_prompt_extension_1)
    assert mock_llm.called
    args, kwargs = mock_llm.call_args
    request_prompt = kwargs['request_prompt']
    assert vector_db_prompt_extension_1 in request_prompt

    # Assert for vector_db_prompt_extension_2
    _ = generate_recommendations(req, vector_db_prompt_extension=vector_db_prompt_extension_2)
    assert mock_llm.called
    args, kwargs = mock_llm.call_args
    request_prompt = kwargs['request_prompt']
    assert vector_db_prompt_extension_base not in request_prompt
    assert len(request_prompt) > 0<|MERGE_RESOLUTION|>--- conflicted
+++ resolved
@@ -13,9 +13,13 @@
     PositiveExample,
     Recommendation,
     RecommendationsCollection,
-    SessionExamplesCollection, RecommendationsRequest,
+    RecommendationsRequest,
+    SessionExamplesCollection,
 )
-from app.services.session_feedback_service import generate_and_store_feedback, generate_recommendations
+from app.services.session_feedback_service import (
+    generate_and_store_feedback,
+    generate_recommendations,
+)
 
 
 class TestSessionFeedbackService(unittest.TestCase):
@@ -215,45 +219,6 @@
         goal=goal,
         key_concepts=key_concepts,
     )
-<<<<<<< HEAD
-=======
-    result = generate_recommendations(request)
-    assert len(result.recommendations) == 3
-    assert result.recommendations[0].heading == 'Practice the STAR method'
-
-
-@patch('app.services.session_feedback_service.call_structured_llm')
-def test_generate_recommendation_with_vector_db_prompt_extension(mock_llm: MagicMock) -> None:
-    # Analogically for examples and goals
-    transcript = "User: Let's explore what might be causing these delays."
-    objectives = ['Understand root causes', 'Collaboratively develop a solution']
-    goal = 'Improve team communication'
-    key_concepts = '### Active Listening\nAsk open-ended questions.'
-    context = 'Project delay review'
-    category = 'Project Management'
-    other_party = 'Colleague'
-
-    # Set up llm mock and vector db prompt extension
-    mock_llm.return_value = RecommendationsCollection(
-        recommendations=[
-            Recommendation(
-                heading='Practice the STAR method',
-                text='When giving feedback, use the Situation, Task, Action, Result framework to '
-                + 'provide more concrete examples.',
-            )
-        ]
-    )
-
-    req = RecommendationsRequest(
-        category=category,
-        context=context,
-        other_party=other_party,
-        transcript=transcript,
-        objectives=objectives,
-        goal=goal,
-        key_concepts=key_concepts,
-    )
->>>>>>> 142bc092
 
     vector_db_prompt_extension_base = (
         'The output you generate should comply with the following HR Guideline excerpts:\n'
