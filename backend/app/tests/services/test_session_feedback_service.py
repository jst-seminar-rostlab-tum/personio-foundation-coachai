--- conflicted
+++ resolved
@@ -147,11 +147,7 @@
                 self.scoring = self.Scoring()
 
         mock_scoring_service = MagicMock()
-<<<<<<< HEAD
-        mock_scoring_service.score_conversation.return_value = MockScoringRead()
-=======
-        mock_scoring_service.safe_score_conversation.return_value = MockScoringResult()
->>>>>>> 4a8d053c
+        mock_scoring_service.safe_score_conversation.return_value = MockScoringRead()
 
         mock_session_turn_service = MagicMock()
         mock_session_turn_service.stitch_mp3s_from_gcs.return_value = 'mock_audio_uri.mp3'
@@ -263,11 +259,7 @@
                 self.scoring = self.Scoring()
 
         mock_scoring_service = MagicMock()
-<<<<<<< HEAD
-        mock_scoring_service.score_conversation.return_value = MockScoringRead()
-=======
-        mock_scoring_service.safe_score_conversation.return_value = MockScoringResult()
->>>>>>> 4a8d053c
+        mock_scoring_service.safe_score_conversation.return_value = MockScoringRead()
 
         mock_session_turn_service = MagicMock()
         mock_session_turn_service.stitch_mp3s_from_gcs.return_value = 'mock_audio_uri.mp3'
@@ -383,11 +375,7 @@
                 self.scoring = self.Scoring()
 
         mock_scoring_service = MagicMock()
-<<<<<<< HEAD
-        mock_scoring_service.score_conversation.return_value = MockScoringRead()
-=======
-        mock_scoring_service.safe_score_conversation.return_value = MockScoringResult()
->>>>>>> 4a8d053c
+        mock_scoring_service.safe_score_conversation.return_value = MockScoringRead()
 
         mock_session_turn_service = MagicMock()
         mock_session_turn_service.stitch_mp3s_from_gcs.return_value = 'mock_audio_uri.mp3'
