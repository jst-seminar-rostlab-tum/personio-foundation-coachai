--- conflicted
+++ resolved
@@ -15,14 +15,9 @@
     ConversationScenarioRead,
 )
 from app.schemas.session_feedback import (
-<<<<<<< HEAD
-    FeedbackRequest,
-    GoalsAchievedCollection,
-    GoalsAchievementRequest,
-=======
     FeedbackCreate,
     GoalsAchievedRead,
->>>>>>> 16ed7253
+    GoalsAchievementRequest,
     NegativeExample,
     PositiveExample,
     Recommendation,
@@ -411,7 +406,7 @@
 
         dummy_audio_url = 'https://dummy-audio-url'
         dummy_json = '{"positive_examples": [], "negative_examples": []}'
-        req = FeedbackRequest(
+        req = FeedbackCreate(
             transcript='User: Hello',
             objectives=['Obj1'],
             persona='P',
@@ -435,7 +430,7 @@
 
         dummy_audio_url = 'https://dummy-audio-url'
         dummy_json = '{"recommendations": [{"heading": "h", "recommendation": "r"}]}'
-        req = FeedbackRequest(
+        req = FeedbackCreate(
             transcript='User: Hello',
             objectives=['Obj1'],
             persona='P',
