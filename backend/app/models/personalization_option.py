--- conflicted
+++ resolved
@@ -8,13 +8,8 @@
 from app.models.session_length import SessionLengthRead
 
 
-<<<<<<< HEAD
-class PersonalizationOptionRead(SQLModel):
+class PersonalizationOptionRead(CamelModel):
     roles: list[RoleRead]
-=======
-class PersonalizationOptionRead(CamelModel):
-    roles: list[UserRole]
->>>>>>> d32a7363
     experiences: list[ExperienceRead]
     goals: list[GoalRead]
     confidence_areas: list[ConfidenceAreaRead]
