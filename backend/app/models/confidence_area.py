--- conflicted
+++ resolved
@@ -26,13 +26,10 @@
     )
 
 
-<<<<<<< HEAD
+
 class ConfidenceAreaCreate(SQLModel):
     id: Optional[UUID] = None
     language_code: str
-=======
-class ConfidenceAreaCreate(CamelModel):
->>>>>>> 622e0f7b
     label: str
     description: str
     min_value: int
