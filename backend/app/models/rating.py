from datetime import UTC, datetime
from typing import TYPE_CHECKING, Optional
from uuid import UUID, uuid4

from sqlalchemy import event
from sqlalchemy.engine.base import Connection
from sqlalchemy.orm.mapper import Mapper
from sqlmodel import Field, Relationship

<<<<<<< HEAD
from app.models.camel_case import CamelModel
=======
from app.models.base import BaseModel
>>>>>>> 2163d4a9

if TYPE_CHECKING:
    from app.models.training_session import TrainingSession
    from app.models.user_profile import UserProfile


<<<<<<< HEAD
class Rating(CamelModel, table=True):  # `table=True` makes it a database table
=======
class Rating(BaseModel, table=True):
>>>>>>> 2163d4a9
    id: UUID = Field(default_factory=uuid4, primary_key=True)
    session_id: UUID = Field(
        foreign_key='trainingsession.id', alias='sessionId'
    )  # FK to TrainingSession
    user_id: UUID = Field(foreign_key='userprofile.id', nullable=False)  # FK to UserProfile
    score: int
    comment: str
    created_at: datetime = Field(default_factory=lambda: datetime.now(UTC))
    updated_at: datetime = Field(default_factory=lambda: datetime.now(UTC))

    # Relationships
    session: Optional['TrainingSession'] = Relationship(back_populates='ratings')
    user_profile: Optional['UserProfile'] = Relationship(back_populates='ratings')


# Automatically update `updated_at` before an update
@event.listens_for(Rating, 'before_update')
def update_timestamp(mapper: Mapper, connection: Connection, target: 'Rating') -> None:
    target.updated_at = datetime.now(UTC)


# Schema for creating a new Rating
<<<<<<< HEAD
class RatingCreate(CamelModel):
=======
class RatingCreate(BaseModel):
>>>>>>> 2163d4a9
    session_id: UUID
    user_id: UUID
    score: int
    comment: str


# Schema for reading Rating data
<<<<<<< HEAD
class RatingRead(CamelModel):
=======
class RatingRead(BaseModel):
>>>>>>> 2163d4a9
    id: UUID
    session_id: UUID
    user_id: UUID
    score: int
    comment: str
    created_at: datetime
    updated_at: datetime<|MERGE_RESOLUTION|>--- conflicted
+++ resolved
@@ -7,22 +7,14 @@
 from sqlalchemy.orm.mapper import Mapper
 from sqlmodel import Field, Relationship
 
-<<<<<<< HEAD
 from app.models.camel_case import CamelModel
-=======
-from app.models.base import BaseModel
->>>>>>> 2163d4a9
 
 if TYPE_CHECKING:
     from app.models.training_session import TrainingSession
     from app.models.user_profile import UserProfile
 
 
-<<<<<<< HEAD
 class Rating(CamelModel, table=True):  # `table=True` makes it a database table
-=======
-class Rating(BaseModel, table=True):
->>>>>>> 2163d4a9
     id: UUID = Field(default_factory=uuid4, primary_key=True)
     session_id: UUID = Field(
         foreign_key='trainingsession.id', alias='sessionId'
@@ -45,11 +37,7 @@
 
 
 # Schema for creating a new Rating
-<<<<<<< HEAD
 class RatingCreate(CamelModel):
-=======
-class RatingCreate(BaseModel):
->>>>>>> 2163d4a9
     session_id: UUID
     user_id: UUID
     score: int
@@ -57,11 +45,7 @@
 
 
 # Schema for reading Rating data
-<<<<<<< HEAD
 class RatingRead(CamelModel):
-=======
-class RatingRead(BaseModel):
->>>>>>> 2163d4a9
     id: UUID
     session_id: UUID
     user_id: UUID
