from app.models.app_config import AppConfig, AppConfigCreate, AppConfigRead, ConfigType
from app.models.confidence_area import ConfidenceArea, ConfidenceAreaCreate, ConfidenceAreaRead
from app.models.conversation_category import (
    ConversationCategory,
    ConversationCategoryCreate,
    ConversationCategoryRead,
)
from app.models.conversation_turn import (
    ConversationTurn,
    ConversationTurnCreate,
    ConversationTurnRead,
)
<<<<<<< HEAD
from app.models.difficulty_level import DifficultyLevel, DifficultyLevelCreate, DifficultyLevelRead
from app.models.experience import Experience, ExperienceCreate, ExperienceRead
from app.models.goal import Goal, GoalCreate, GoalRead
from app.models.language import Language, LanguageCreate, LanguageRead
from app.models.learning_style import LearningStyle, LearningStyleCreate, LearningStyleRead
from app.models.personalization_option import PersonalizationOptionRead
from app.models.rating import Rating, RatingCreate, RatingRead
from app.models.role import Role, RoleCreate, RoleRead
from app.models.session_length import SessionLength, SessionLengthCreate, SessionLengthRead
from app.models.training_case import (
=======
from .difficulty_level import DifficultyLevel, DifficultyLevelCreate, DifficultyLevelRead
from .experience import Experience, ExperienceCreate, ExperienceRead
from .goal import Goal, GoalCreate, GoalRead
from .language import Language, LanguageCreate, LanguageRead
from .learning_style import LearningStyle, LearningStyleCreate, LearningStyleRead
from .personalization_option import PersonalizationOptionRead
from .rating import Rating, RatingCreate, RatingRead
from .session_length import SessionLength, SessionLengthCreate, SessionLengthRead
from .training_case import (
>>>>>>> 13e14b10
    TrainingCase,
    TrainingCaseCreate,
    TrainingCaseRead,
    TrainingCaseStatus,
)
from app.models.training_preparation import (
    TrainingPreparation,
    TrainingPreparationCreate,
    TrainingPreparationRead,
    TrainingPreparationStatus,
)
from app.models.training_session import TrainingSession, TrainingSessionCreate, TrainingSessionRead
from app.models.training_session_feedback import (
    NegativeExample,
    PositiveExample,
    Recommendation,
    TrainingSessionFeedback,
    TrainingSessionFeedbackCreate,
    TrainingSessionFeedbackRead,
)
from app.models.user_confidence_score import (
    ConfidenceScoreRead,
    UserConfidenceScore,
    UserConfidenceScoreCreate,
    UserConfidenceScoreRead,
)
<<<<<<< HEAD
from app.models.user_goal import UserGoal, UserGoalCreate, UserGoalRead
from app.models.user_profile import UserProfile, UserProfileCreate, UserProfileExtendedRead, UserProfileRead
=======
from .user_goal import UserGoal, UserGoalCreate, UserGoalRead
from .user_profile import (
    UserProfile,
    UserProfileCreate,
    UserProfileExtendedRead,
    UserProfileRead,
    UserRole,
)
>>>>>>> 13e14b10

__all__ = [
    'Language',
    'LanguageCreate',
    'LanguageRead',
    'ConversationCategory',
    'ConversationCategoryCreate',
    'ConversationCategoryRead',
    'TrainingCase',
    'TrainingCaseCreate',
    'TrainingCaseRead',
    'TrainingCaseStatus',
    'TrainingSession',
    'TrainingSessionCreate',
    'TrainingSessionRead',
    'TrainingPreparation',
    'TrainingPreparationCreate',
    'TrainingPreparationRead',
    'TrainingPreparationStatus',
    'ConversationTurn',
    'ConversationTurnCreate',
    'ConversationTurnRead',
    'TrainingSessionFeedback',
    'TrainingSessionFeedbackCreate',
    'TrainingSessionFeedbackRead',
    'Rating',
    'RatingCreate',
    'RatingRead',
    'UserProfile',
    'UserProfileCreate',
    'UserProfileRead',
    'Goal',
    'GoalCreate',
    'GoalRead',
    'UserGoal',
    'UserGoalCreate',
    'UserGoalRead',
    'Experience',
    'ExperienceCreate',
    'ExperienceRead',
    'DifficultyLevel',
    'DifficultyLevelCreate',
    'DifficultyLevelRead',
    'PositiveExample',
    'NegativeExample',
    'Recommendation',
    'ConfidenceArea',
    'ConfidenceAreaCreate',
    'ConfidenceAreaRead',
    'UserConfidenceScore',
    'UserConfidenceScoreCreate',
    'UserConfidenceScoreRead',
    'LearningStyle',
    'LearningStyleCreate',
    'LearningStyleRead',
    'SessionLength',
    'SessionLengthCreate',
    'SessionLengthRead',
    'ConfidenceScoreRead',
    'UserProfileExtendedRead',
    'UserRole',
    'PersonalizationOptionRead',
    'AppConfig',
    'AppConfigCreate',
    'AppConfigRead',
    'ConfigType',
]<|MERGE_RESOLUTION|>--- conflicted
+++ resolved
@@ -10,7 +10,7 @@
     ConversationTurnCreate,
     ConversationTurnRead,
 )
-<<<<<<< HEAD
+
 from app.models.difficulty_level import DifficultyLevel, DifficultyLevelCreate, DifficultyLevelRead
 from app.models.experience import Experience, ExperienceCreate, ExperienceRead
 from app.models.goal import Goal, GoalCreate, GoalRead
@@ -21,17 +21,7 @@
 from app.models.role import Role, RoleCreate, RoleRead
 from app.models.session_length import SessionLength, SessionLengthCreate, SessionLengthRead
 from app.models.training_case import (
-=======
-from .difficulty_level import DifficultyLevel, DifficultyLevelCreate, DifficultyLevelRead
-from .experience import Experience, ExperienceCreate, ExperienceRead
-from .goal import Goal, GoalCreate, GoalRead
-from .language import Language, LanguageCreate, LanguageRead
-from .learning_style import LearningStyle, LearningStyleCreate, LearningStyleRead
-from .personalization_option import PersonalizationOptionRead
-from .rating import Rating, RatingCreate, RatingRead
-from .session_length import SessionLength, SessionLengthCreate, SessionLengthRead
-from .training_case import (
->>>>>>> 13e14b10
+
     TrainingCase,
     TrainingCaseCreate,
     TrainingCaseRead,
@@ -58,19 +48,10 @@
     UserConfidenceScoreCreate,
     UserConfidenceScoreRead,
 )
-<<<<<<< HEAD
+
 from app.models.user_goal import UserGoal, UserGoalCreate, UserGoalRead
 from app.models.user_profile import UserProfile, UserProfileCreate, UserProfileExtendedRead, UserProfileRead
-=======
-from .user_goal import UserGoal, UserGoalCreate, UserGoalRead
-from .user_profile import (
-    UserProfile,
-    UserProfileCreate,
-    UserProfileExtendedRead,
-    UserProfileRead,
-    UserRole,
-)
->>>>>>> 13e14b10
+
 
 __all__ = [
     'Language',
