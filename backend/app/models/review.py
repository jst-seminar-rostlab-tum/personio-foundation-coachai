--- conflicted
+++ resolved
@@ -7,15 +7,8 @@
 class Review(SQLModel, table=True):  # `table=True` makes it a database table
     id: UUID = Field(default_factory=uuid4, primary_key=True)
     user_id: UUID = Field(foreign_key='userprofile.id', nullable=False)  # FK to UserProfile
-<<<<<<< HEAD
-    session_id: UUID = Field(
-        foreign_key='trainingsession.id', nullable=True
-    )  # FK to TrainingSession
+    session_id: UUID | None = Field(foreign_key='session.id', nullable=True)  # FK to Session
     rating: int = Field(ge=1, le=5)
-=======
-    session_id: UUID | None = Field(foreign_key='session.id', nullable=True)  # FK to Session
-    rating: int
->>>>>>> a65eb300
     comment: str
     created_at: datetime = Field(default_factory=datetime.utcnow)
 
@@ -28,14 +21,11 @@
     comment: str
 
 
-<<<<<<< HEAD
 class ReviewResponse(SQLModel):
     message: str = 'Review submitted successfully'
     review_id: UUID
 
 
-=======
->>>>>>> a65eb300
 # Schema for reading review data
 class ReviewRead(SQLModel):
     id: UUID
