from datetime import date, datetime
from uuid import UUID, uuid4

from sqlmodel import Field, SQLModel


class Review(SQLModel, table=True):  # `table=True` makes it a database table
    id: UUID = Field(default_factory=uuid4, primary_key=True)
    user_id: UUID = Field(foreign_key='userprofile.id', nullable=False)  # FK to UserProfile
<<<<<<< HEAD
    session_id: UUID | None = Field(foreign_key='session.id', nullable=True)  # FK to Session
    rating: int = Field(ge=1, le=5)
=======
    session_id: UUID | None = Field(
        foreign_key='session.id', nullable=True, default=None
    )  # FK to Session
    rating: int
>>>>>>> 44e8b133
    comment: str
    created_at: datetime = Field(default_factory=datetime.utcnow)


# Schema for creating a new review
class ReviewCreate(SQLModel):
    user_id: UUID
    session_id: UUID | None = None  # Optional, can be None if not related to a session
    rating: int
    comment: str


class ReviewResponse(SQLModel):
    message: str = 'Review submitted successfully'
    review_id: UUID


# Schema for reading review data
class ReviewRead(SQLModel):
    id: UUID
    user_id: UUID
    session_id: UUID | None = None  # Optional, can be None if not related to a session
    rating: int
    comment: str
    date: date


class ReviewStatistics(SQLModel):
    average: float
    num_five_star: int
    num_four_star: int
    num_three_star: int
    num_two_star: int
    num_one_star: int


class PaginatedReviewsResponse(SQLModel):
    reviews: list[ReviewRead]
    pagination: dict
    rating_statistics: ReviewStatistics<|MERGE_RESOLUTION|>--- conflicted
+++ resolved
@@ -7,15 +7,10 @@
 class Review(SQLModel, table=True):  # `table=True` makes it a database table
     id: UUID = Field(default_factory=uuid4, primary_key=True)
     user_id: UUID = Field(foreign_key='userprofile.id', nullable=False)  # FK to UserProfile
-<<<<<<< HEAD
-    session_id: UUID | None = Field(foreign_key='session.id', nullable=True)  # FK to Session
-    rating: int = Field(ge=1, le=5)
-=======
     session_id: UUID | None = Field(
         foreign_key='session.id', nullable=True, default=None
     )  # FK to Session
-    rating: int
->>>>>>> 44e8b133
+    rating: int = Field(ge=1, le=5)
     comment: str
     created_at: datetime = Field(default_factory=datetime.utcnow)
 
