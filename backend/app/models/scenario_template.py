--- conflicted
+++ resolved
@@ -4,19 +4,11 @@
 from uuid import UUID, uuid4
 
 from sqlalchemy import event
-<<<<<<< HEAD
 from sqlalchemy.engine import Connection
 from sqlalchemy.orm import Mapper
 from sqlmodel import JSON, Column, Field, Relationship
 
 from app.models.camel_case import CamelModel
-=======
-from sqlalchemy.engine.base import Connection
-from sqlalchemy.orm.mapper import Mapper
-from sqlmodel import JSON, Column, Field, Relationship
-
-from app.models.base import BaseModel
->>>>>>> 2163d4a9
 
 if TYPE_CHECKING:
     from app.models.conversation_category import ConversationCategory
@@ -30,11 +22,7 @@
     archived = 'archived'
 
 
-<<<<<<< HEAD
 class ScenarioTemplate(CamelModel, table=True):
-=======
-class ScenarioTemplate(BaseModel, table=True):
->>>>>>> 2163d4a9
     id: UUID = Field(default_factory=uuid4, primary_key=True)
     category_id: Optional[UUID] = Field(default=None, foreign_key='conversationcategory.id')
     title: str
@@ -65,11 +53,7 @@
 
 
 # Schema for creating a new ScenarioTemplate
-<<<<<<< HEAD
 class ScenarioTemplateCreate(CamelModel):
-=======
-class ScenarioTemplateCreate(BaseModel):
->>>>>>> 2163d4a9
     category_id: Optional[UUID] = None
     title: str
     description: str
@@ -81,11 +65,7 @@
 
 
 # Schema for reading ScenarioTemplate data
-<<<<<<< HEAD
 class ScenarioTemplateRead(CamelModel):
-=======
-class ScenarioTemplateRead(BaseModel):
->>>>>>> 2163d4a9
     id: UUID
     category_id: Optional[UUID]
     title: str
