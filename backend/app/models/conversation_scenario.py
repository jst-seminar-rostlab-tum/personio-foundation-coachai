from datetime import UTC, datetime
from typing import TYPE_CHECKING, Optional
from uuid import UUID, uuid4

from sqlalchemy import event
from sqlalchemy.engine.base import Connection
from sqlalchemy.orm.mapper import Mapper
from sqlmodel import Field, Relationship

from app.enums.conversation_scenario_status import ConversationScenarioStatus
from app.enums.difficulty_level import DifficultyLevel
from app.enums.language import LanguageCode
from app.models.camel_case import CamelModel

if TYPE_CHECKING:
    from app.models.conversation_category import ConversationCategory
    from app.models.scenario_preparation import ScenarioPreparation
    from app.models.session import Session
    from app.models.user_profile import UserProfile


<<<<<<< HEAD
class ConversationScenario(CamelModel, table=True):  # `table=True` makes it a database table
=======
# Enum for status
class ConversationScenarioStatus(str, Enum):
    draft = 'draft'
    ready = 'ready'
    archived = 'archived'


class DifficultyLevel(str, Enum):
    easy = 'easy'
    medium = 'medium'
    hard = 'hard'


class ConversationScenario(CamelModel, table=True):
>>>>>>> cc142aad
    id: UUID = Field(default_factory=uuid4, primary_key=True)
    user_id: UUID = Field(foreign_key='userprofile.id', nullable=False, ondelete='CASCADE')
    category_id: str | None = Field(
        default=None, foreign_key='conversationcategory.id', ondelete='CASCADE'
    )
    custom_category_label: str | None = None
    language_code: LanguageCode = Field(default=LanguageCode.en)
    persona: str
    situational_facts: str
    difficulty_level: DifficultyLevel = Field(default=DifficultyLevel.easy)
    status: ConversationScenarioStatus = Field(default=ConversationScenarioStatus.draft)
    created_at: datetime = Field(default_factory=lambda: datetime.now(UTC))
    updated_at: datetime = Field(default_factory=lambda: datetime.now(UTC))

    # Relationships
    category: Optional['ConversationCategory'] = Relationship(
        back_populates='conversation_scenarios'
    )
    sessions: list['Session'] = Relationship(back_populates='scenario', cascade_delete=True)
    preparation: Optional['ScenarioPreparation'] = Relationship(
        back_populates='scenario', cascade_delete=True
    )
    user_profile: Optional['UserProfile'] = Relationship(back_populates='conversation_scenarios')


@event.listens_for(ConversationScenario, 'before_update')
def update_timestamp(
    mapper: Mapper, connection: Connection, target: 'ConversationScenario'
) -> None:
    target.updated_at = datetime.now(UTC)<|MERGE_RESOLUTION|>--- conflicted
+++ resolved
@@ -19,24 +19,7 @@
     from app.models.user_profile import UserProfile
 
 
-<<<<<<< HEAD
-class ConversationScenario(CamelModel, table=True):  # `table=True` makes it a database table
-=======
-# Enum for status
-class ConversationScenarioStatus(str, Enum):
-    draft = 'draft'
-    ready = 'ready'
-    archived = 'archived'
-
-
-class DifficultyLevel(str, Enum):
-    easy = 'easy'
-    medium = 'medium'
-    hard = 'hard'
-
-
 class ConversationScenario(CamelModel, table=True):
->>>>>>> cc142aad
     id: UUID = Field(default_factory=uuid4, primary_key=True)
     user_id: UUID = Field(foreign_key='userprofile.id', nullable=False, ondelete='CASCADE')
     category_id: str | None = Field(
