from datetime import UTC, datetime
from typing import TYPE_CHECKING, Optional
from uuid import UUID, uuid4

<<<<<<< HEAD
from sqlalchemy import event
from sqlalchemy.engine.base import Connection
from sqlalchemy.orm.mapper import Mapper
from sqlmodel import JSON, Column, Field, Relationship

from app.models.camel_case import CamelModel
=======
from sqlalchemy import JSON, Column, event
from sqlalchemy.engine import Connection
from sqlalchemy.orm import Mapper
from sqlmodel import Field, Relationship, SQLModel

from app.models.base import BaseModel
>>>>>>> 2163d4a9

if TYPE_CHECKING:
    from app.models.conversation_turn import ConversationTurn
    from app.models.language import Language
    from app.models.rating import Rating
    from app.models.training_case import TrainingCase
    from app.models.training_session_feedback import TrainingSessionFeedback


class TrainingSession(CamelModel, table=True):  # `table=True` makes it a database table
    id: UUID = Field(default_factory=uuid4, primary_key=True)
    case_id: UUID = Field(foreign_key='trainingcase.id', alias='caseId')  # Foreign key
    scheduled_at: Optional[datetime] = Field(default=None, alias='scheduledAt')
    started_at: Optional[datetime] = Field(default=None, alias='startedAt')
    ended_at: Optional[datetime] = Field(default=None, alias='endedAt')
    language_code: str = Field(foreign_key='language.code', alias='languageCode')
    ai_persona: dict = Field(default_factory=dict, sa_column=Column(JSON), alias='aiPersona')
    created_at: datetime = Field(default_factory=lambda: datetime.now(UTC), alias='createdAt')
    updated_at: datetime = Field(default_factory=lambda: datetime.now(UTC), alias='updatedAt')

    # Relationships
    case: Optional['TrainingCase'] = Relationship(back_populates='sessions')
    language: Optional['Language'] = Relationship()  # Relationship to Language
    conversation_turns: list['ConversationTurn'] = Relationship(
        back_populates='session', cascade_delete=True
    )
    feedback: Optional['TrainingSessionFeedback'] = Relationship(
        back_populates='session', cascade_delete=True
    )
    ratings: list['Rating'] = Relationship(back_populates='session', cascade_delete=True)


# Automatically update `updated_at` before an update
@event.listens_for(TrainingSession, 'before_update')
def update_timestamp(mapper: Mapper, connection: Connection, target: 'TrainingSession') -> None:
    target.updated_at = datetime.now(UTC)


# Schema for creating a new TrainingSession
<<<<<<< HEAD
class TrainingSessionCreate(CamelModel):
=======
class TrainingSessionCreate(BaseModel):
>>>>>>> 2163d4a9
    case_id: UUID
    scheduled_at: Optional[datetime]
    language_code: str
    ai_persona: dict


# Schema for reading TrainingSession data
<<<<<<< HEAD
class TrainingSessionRead(CamelModel):
=======
class TrainingSessionRead(BaseModel):
>>>>>>> 2163d4a9
    id: UUID
    case_id: UUID
    scheduled_at: Optional[datetime]
    started_at: Optional[datetime]
    ended_at: Optional[datetime]
    language_code: str
    ai_persona: dict
    created_at: datetime
    updated_at: datetime<|MERGE_RESOLUTION|>--- conflicted
+++ resolved
@@ -2,21 +2,12 @@
 from typing import TYPE_CHECKING, Optional
 from uuid import UUID, uuid4
 
-<<<<<<< HEAD
 from sqlalchemy import event
 from sqlalchemy.engine.base import Connection
 from sqlalchemy.orm.mapper import Mapper
 from sqlmodel import JSON, Column, Field, Relationship
 
 from app.models.camel_case import CamelModel
-=======
-from sqlalchemy import JSON, Column, event
-from sqlalchemy.engine import Connection
-from sqlalchemy.orm import Mapper
-from sqlmodel import Field, Relationship, SQLModel
-
-from app.models.base import BaseModel
->>>>>>> 2163d4a9
 
 if TYPE_CHECKING:
     from app.models.conversation_turn import ConversationTurn
@@ -56,11 +47,7 @@
 
 
 # Schema for creating a new TrainingSession
-<<<<<<< HEAD
 class TrainingSessionCreate(CamelModel):
-=======
-class TrainingSessionCreate(BaseModel):
->>>>>>> 2163d4a9
     case_id: UUID
     scheduled_at: Optional[datetime]
     language_code: str
@@ -68,11 +55,7 @@
 
 
 # Schema for reading TrainingSession data
-<<<<<<< HEAD
 class TrainingSessionRead(CamelModel):
-=======
-class TrainingSessionRead(BaseModel):
->>>>>>> 2163d4a9
     id: UUID
     case_id: UUID
     scheduled_at: Optional[datetime]
