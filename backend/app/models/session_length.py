--- conflicted
+++ resolved
@@ -22,23 +22,15 @@
         })
 
 
-<<<<<<< HEAD
-class SessionLengthCreate(SQLModel):
+class SessionLengthCreate(CamelModel):
     id: Optional[UUID] = None
     language_code: str
-=======
-class SessionLengthCreate(CamelModel):
->>>>>>> 622e0f7b
     label: str
     description: str
 
 
-<<<<<<< HEAD
-class SessionLengthRead(SQLModel):
+class SessionLengthRead(CamelModel):
     language_code: str
-=======
-class SessionLengthRead(CamelModel):
->>>>>>> 622e0f7b
     id: UUID
     label: str
     description: str