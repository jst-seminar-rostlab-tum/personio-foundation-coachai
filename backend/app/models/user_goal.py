from datetime import UTC, datetime
from typing import TYPE_CHECKING, Optional
from uuid import UUID

from sqlalchemy import event
from sqlalchemy.engine import Connection
from sqlalchemy.orm import Mapper
from sqlmodel import Field, Relationship

from app.models.camel_case import CamelModel

if TYPE_CHECKING:
    from app.models.goal import Goal
    from app.models.user_profile import UserProfile


<<<<<<< HEAD
class UserGoal(SQLModel, table=True):  # `table=True` makes it a database table
    # Cannot be a foreign key because (id, language_code) is a composite primary key in Goal
    goal_id: UUID = Field(primary_key=True)
=======
class UserGoal(CamelModel, table=True):  # `table=True` makes it a database table
    goal_id: UUID = Field(foreign_key='goal.id', primary_key=True)  # FK to Goal
>>>>>>> 622e0f7b
    user_id: UUID = Field(foreign_key='userprofile.id', primary_key=True)  # FK to UserProfileModel
    updated_at: datetime = Field(default_factory=lambda: datetime.now(UTC))

    # Relationships
    goal: Optional["Goal"] = Relationship(
        back_populates="user_goals",
        sa_relationship_kwargs={
            "primaryjoin": "foreign(UserGoal.goal_id) == Goal.id"
        }
    )
    user: Optional['UserProfile'] = Relationship(back_populates='user_goals')


# Automatically update `updated_at` before an update
@event.listens_for(UserGoal, 'before_update')
def update_timestamp(mapper: Mapper, connection: Connection, target: 'UserGoal') -> None:
    target.updated_at = datetime.now(UTC)


# Schema for creating a new UserGoal
class UserGoalCreate(CamelModel):
    goal_id: UUID
    user_id: UUID


# Schema for reading UserGoal data
class UserGoalRead(CamelModel):
    goal_id: UUID
    user_id: UUID
    updated_at: datetime<|MERGE_RESOLUTION|>--- conflicted
+++ resolved
@@ -14,14 +14,9 @@
     from app.models.user_profile import UserProfile
 
 
-<<<<<<< HEAD
-class UserGoal(SQLModel, table=True):  # `table=True` makes it a database table
+class UserGoal(CamelModel, table=True):  # `table=True` makes it a database table
     # Cannot be a foreign key because (id, language_code) is a composite primary key in Goal
     goal_id: UUID = Field(primary_key=True)
-=======
-class UserGoal(CamelModel, table=True):  # `table=True` makes it a database table
-    goal_id: UUID = Field(foreign_key='goal.id', primary_key=True)  # FK to Goal
->>>>>>> 622e0f7b
     user_id: UUID = Field(foreign_key='userprofile.id', primary_key=True)  # FK to UserProfileModel
     updated_at: datetime = Field(default_factory=lambda: datetime.now(UTC))
 
