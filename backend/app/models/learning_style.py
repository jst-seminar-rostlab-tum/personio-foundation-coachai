from typing import TYPE_CHECKING, Optional
from uuid import UUID, uuid4

from sqlmodel import Field, Relationship

from app.models.camel_case import CamelModel

if TYPE_CHECKING:
    from app.models.user_profile import UserProfile


class LearningStyle(CamelModel, table=True):
    id: UUID = Field(default_factory=uuid4, primary_key=True)
    language_code: str = Field(primary_key=True)
    label: str
    description: str

    user_profiles: list['UserProfile'] = Relationship(
        back_populates='preferred_learning_style',
        sa_relationship_kwargs={
            "primaryjoin": "foreign(UserProfile.preferred_learning_style_id) == LearningStyle.id"
        }
    )


<<<<<<< HEAD
class LearningStyleCreate(SQLModel):
    id: Optional[UUID] = None
    language_code: str
=======
class LearningStyleCreate(CamelModel):
>>>>>>> 622e0f7b
    label: str
    description: str


class LearningStyleRead(CamelModel):
    id: UUID
    language_code: str
    label: str
    description: str<|MERGE_RESOLUTION|>--- conflicted
+++ resolved
@@ -23,13 +23,10 @@
     )
 
 
-<<<<<<< HEAD
-class LearningStyleCreate(SQLModel):
+
+class LearningStyleCreate(CamelModel):
     id: Optional[UUID] = None
     language_code: str
-=======
-class LearningStyleCreate(CamelModel):
->>>>>>> 622e0f7b
     label: str
     description: str
 
