from datetime import UTC, datetime
from enum import Enum
from typing import TYPE_CHECKING, Optional
from uuid import UUID, uuid4

from sqlalchemy import event
from sqlalchemy.engine.base import Connection
from sqlalchemy.orm.mapper import Mapper
from sqlmodel import Field, Relationship

from app.models.camel_case import CamelModel

if TYPE_CHECKING:
    from app.models.conversation_category import ConversationCategory
    from app.models.difficulty_level import DifficultyLevel
    from app.models.training_preparation import TrainingPreparation
    from app.models.training_session import TrainingSession
    from app.models.user_profile import UserProfile


# Enum for status
class TrainingCaseStatus(str, Enum):
    draft = 'draft'
    ready = 'ready'
    archived = 'archived'


# Database model
class TrainingCase(CamelModel, table=True):  # `table=True` makes it a database table
    id: UUID = Field(default_factory=uuid4, primary_key=True)
    language_code: str = Field(primary_key=True)  # e.g., 'en', 'fr', 'de'
    user_id: UUID = Field(foreign_key='userprofile.id', nullable=False)  # FK to UserProfile
    category_id: Optional[UUID] = Field(default=None, foreign_key='conversationcategory.id')
    custom_category_label: Optional[str] = None
    context: str
    goal: str
    other_party: str
    difficulty_id: UUID = Field(default=None, foreign_key='difficultylevel.id')
    tone: Optional[str] = None
    complexity: Optional[str] = None
    status: TrainingCaseStatus = Field(default=TrainingCaseStatus.draft)
    created_at: datetime = Field(default_factory=lambda: datetime.now(UTC))
    updated_at: datetime = Field(default_factory=lambda: datetime.now(UTC))

    # Relationships
    category: Optional['ConversationCategory'] = Relationship(back_populates='training_cases')
    sessions: list['TrainingSession'] = Relationship(
        back_populates='case',
        sa_relationship_kwargs={
            "primaryjoin": "foreign(TrainingSession.case_id) == TrainingCase.id"
        }
    )
    preparations: list['TrainingPreparation'] = Relationship(
        back_populates='case',
        sa_relationship_kwargs={
            "primaryjoin": "foreign(TrainingPreparation.case_id) == TrainingCase.id"
        }
    )
    user_profile: Optional['UserProfile'] = Relationship(back_populates='training_cases')
    difficulty_level: Optional['DifficultyLevel'] = Relationship(back_populates='training_cases')


@event.listens_for(TrainingCase, 'before_update')
def update_timestamp(mapper: Mapper, connection: Connection, target: 'TrainingCase') -> None:
    target.updated_at = datetime.now(UTC)


# Schema for creating a new TrainingCase
<<<<<<< HEAD
class TrainingCaseCreate(SQLModel):
    id: Optional[UUID] = None
    language_code: str
=======
class TrainingCaseCreate(CamelModel):
>>>>>>> 622e0f7b
    user_id: UUID
    category_id: Optional[UUID] = None
    custom_category_label: Optional[str] = None
    context: str
    goal: str
    other_party: str
    difficulty_id: UUID
    tone: Optional[str] = None
    complexity: Optional[str] = None
    status: TrainingCaseStatus = TrainingCaseStatus.draft


# Schema for reading TrainingCase data
class TrainingCaseRead(CamelModel):
    id: UUID
    language_code: str
    user_id: UUID
    category_id: Optional[UUID]
    custom_category_label: Optional[str]
    context: str
    goal: str
    other_party: str
    difficulty_id: UUID
    tone: Optional[str]
    complexity: Optional[str]
    status: TrainingCaseStatus
    created_at: datetime
    updated_at: datetime<|MERGE_RESOLUTION|>--- conflicted
+++ resolved
@@ -66,13 +66,9 @@
 
 
 # Schema for creating a new TrainingCase
-<<<<<<< HEAD
-class TrainingCaseCreate(SQLModel):
+class TrainingCaseCreate(CamelModel):
     id: Optional[UUID] = None
     language_code: str
-=======
-class TrainingCaseCreate(CamelModel):
->>>>>>> 622e0f7b
     user_id: UUID
     category_id: Optional[UUID] = None
     custom_category_label: Optional[str] = None
