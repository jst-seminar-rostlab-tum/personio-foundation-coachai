--- conflicted
+++ resolved
@@ -1,10 +1,5 @@
-<<<<<<< HEAD
-from datetime import datetime
+from datetime import UTC, datetime
 from typing import TYPE_CHECKING
-=======
-from datetime import UTC, datetime
-from typing import TYPE_CHECKING, Optional
->>>>>>> 13e14b10
 from uuid import UUID, uuid4
 
 from sqlalchemy import event
