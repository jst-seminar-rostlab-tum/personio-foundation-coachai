from typing import Any, Optional, TypeVar

from google import genai
from google.genai.types import GenerateContentConfig, Part
from google.oauth2 import service_account
from pydantic import BaseModel

from app.config import Settings

settings = Settings()

DEFAULT_CHEAP_MODEL = settings.DEFAULT_CHEAP_MODEL
DEFAULT_MODEL = settings.DEFAULT_MODEL
FORCE_CHEAP_MODEL = settings.FORCE_CHEAP_MODEL
VERTEXAI_PROJECT_ID = settings.VERTEXAI_PROJECT_ID
VERTEXAI_LOCATION = settings.VERTEXAI_LOCATION
VERTEXAI_MAX_TOKENS = settings.VERTEXAI_MAX_TOKENS

required = [
    settings.GCP_PRIVATE_KEY_ID,
    settings.GCP_PRIVATE_KEY,
    settings.GCP_CLIENT_EMAIL,
    settings.GCP_CLIENT_ID,
]

try:
    if any(v in (None, '') for v in required):
        credentials = None
    else:
        creds_info = {
            'type': 'service_account',
            'project_id': settings.GCP_PROJECT_ID,
            'private_key_id': settings.GCP_PRIVATE_KEY_ID,
            'private_key': settings.GCP_PRIVATE_KEY.replace('\\n', '\n'),
            'client_email': settings.GCP_CLIENT_EMAIL,
            'client_id': settings.GCP_CLIENT_ID,
            'auth_uri': 'https://accounts.google.com/o/oauth2/auth',
            'token_uri': 'https://oauth2.googleapis.com/token',
            'auth_provider_x509_cert_url': 'https://www.googleapis.com/oauth2/v1/certs',
            'client_x509_cert_url': f'https://www.googleapis.com/robot/v1/metadata/x509/{settings.GCP_CLIENT_EMAIL}',
            'universe_domain': 'googleapis.com',
        }

        credentials = service_account.Credentials.from_service_account_info(
            creds_info, scopes=['https://www.googleapis.com/auth/cloud-platform']
        )
except Exception as e:
    credentials = None
    print(f'Failed to get service account credentials for Vertex AI: {e}')

if not credentials:
    print(
        '[WARNING] The Vertex AI credentials are missing or invalid. '
        'AI features will be disabled and mock responses will be used.'
    )
    ENABLE_AI = False
    vertexai_client = None
else:
    ENABLE_AI = settings.ENABLE_AI
    vertexai_client = genai.Client(
        credentials=credentials,
        vertexai=True,
        project=VERTEXAI_PROJECT_ID,
        location=VERTEXAI_LOCATION,
    )


def generate_content_vertexai(contents: list[Any], model: str = DEFAULT_CHEAP_MODEL) -> str:
    if not ENABLE_AI or vertexai_client is None:
        print('Cannot upload files to Gemini on VertexAI, AI is disabled')
        return ''
    if None in contents:
        print('None found in Gemini on VertexAI contents')
        return ''
    try:
        response = vertexai_client.models.generate_content(model=model, contents=contents)
        return response.text or ''
    except Exception as e:
        print(f'Gemini on VertexAI content generation failed: {e}')
        return ''


def upload_audio_vertexai(audio_uri: str) -> Part | None:
    if not ENABLE_AI or vertexai_client is None:
        print('Cannot upload files to Gemini on VertexAI, AI is disabled')
        return None
    try:
        part = Part.from_uri(file_uri=audio_uri)
        return part
    except Exception as e:
        print(f"Error uploading audio file '{audio_uri}': {e}")
        return None


T = TypeVar('T', bound=BaseModel)


def call_llm_with_audio(
    request_prompt: str,
    audio_uri: str,
    system_prompt: str | None = None,
    model: str = DEFAULT_MODEL,
    max_tokens: int = VERTEXAI_MAX_TOKENS,
    temperature: float = 1.0,
) -> str:
    if not ENABLE_AI or vertexai_client is None:
        return ''
    try:
        if not audio_uri.startswith('gs'):
            audio_uri = f'gs://{settings.GCP_BUCKET}/audio/{audio_uri}'
        part = Part.from_uri(file_uri=audio_uri)
        selected_model = (
            DEFAULT_CHEAP_MODEL if FORCE_CHEAP_MODEL else (model or DEFAULT_CHEAP_MODEL)
        )
        response = vertexai_client.models.generate_content(
            model=selected_model,
            contents=[request_prompt, part],
            config=GenerateContentConfig(
                system_instruction=system_prompt,
                temperature=temperature,
                max_output_tokens=max_tokens,
            ),
        )

        if not response.text:
            return ''
        return response.text
    except Exception as e:
        print(f"Error uploading audio file '{audio_uri}': {e}")
        return ''


def call_structured_llm(
    request_prompt: str,
    output_model: type[T],
    system_prompt: str | None = None,
    model: str = DEFAULT_MODEL,
    temperature: float = 1,
<<<<<<< HEAD
    max_tokens: int = 8192,
=======
    max_tokens: int = VERTEXAI_MAX_TOKENS,
>>>>>>> a2ece394
    audio_uri: Optional[str] = None,
    mock_response: T | None = None,
) -> T:
    if not ENABLE_AI or vertexai_client is None:
        if not mock_response:
            raise ValueError('AI is disabled and no mock response provided')
        return mock_response

    selected_model = DEFAULT_CHEAP_MODEL if FORCE_CHEAP_MODEL else (model or DEFAULT_CHEAP_MODEL)
    if audio_uri:
        contents = [request_prompt, Part.from_uri(file_uri=audio_uri)]
    else:
        contents = [request_prompt]
    response = vertexai_client.models.generate_content(
        model=selected_model,
        contents=contents,
        config=GenerateContentConfig(
            system_instruction=system_prompt,
            temperature=temperature,
            max_output_tokens=max_tokens,
            response_schema=output_model,
            response_mime_type='application/json',
        ),
    )

    if not response.text:
        raise ValueError('Gemini on VertexAI did not return a valid response')

    json_response = response.text
    try:
        return output_model.model_validate_json(json_response)
    except Exception:
        raise<|MERGE_RESOLUTION|>--- conflicted
+++ resolved
@@ -136,11 +136,7 @@
     system_prompt: str | None = None,
     model: str = DEFAULT_MODEL,
     temperature: float = 1,
-<<<<<<< HEAD
-    max_tokens: int = 8192,
-=======
     max_tokens: int = VERTEXAI_MAX_TOKENS,
->>>>>>> a2ece394
     audio_uri: Optional[str] = None,
     mock_response: T | None = None,
 ) -> T:
