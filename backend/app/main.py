--- conflicted
+++ resolved
@@ -15,19 +15,11 @@
     learning_style_route,
     personalization_options_route,
     rating_route,
-<<<<<<< HEAD
     review_route,
-    session_length_route,
-    training_case_route,
-    training_preparation_route,
-    training_session_feedback_route,
-    training_session_route,
-=======
     scenario_preparation_route,
     session_feedback_route,
     session_route,
     session_turn_route,
->>>>>>> 6c2baeda
     user_confidence_score_route,
     user_goals_route,
     user_profile_route,
