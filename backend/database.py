from collections.abc import Generator
from typing import Any

from sqlmodel import Session, SQLModel, create_engine
<<<<<<< HEAD
import os
from dotenv import load_dotenv
# from .config import settings

# Load environment variables from .env file
load_dotenv()

# Database connection parameters from .env
POSTGRES_USER = os.getenv("POSTGRES_USER")
POSTGRES_PASSWORD = os.getenv("POSTGRES_PASSWORD")
POSTGRES_HOST = os.getenv("POSTGRES_HOST")
POSTGRES_PORT = os.getenv("POSTGRES_PORT")
POSTGRES_DB = os.getenv("POSTGRES_DB")

# Database connection string
SQLALCHEMY_DATABASE_URL = (
    f"postgresql://{POSTGRES_USER}:{POSTGRES_PASSWORD}@{POSTGRES_HOST}:{POSTGRES_PORT}/{POSTGRES_DB}"
)
print(SQLALCHEMY_DATABASE_URL)
=======

from .config import settings

SQLALCHEMY_DATABASE_URL = f'postgresql://{settings.postgres_user}:{settings.postgres_password}@{settings.postgres_host}:{settings.postgres_port}/{settings.postgres_db}'

>>>>>>> ecba6032
engine = create_engine(SQLALCHEMY_DATABASE_URL)


def create_db_and_tables() -> None:
    """
    Create the database and tables if they do not exist.
    """
    SQLModel.metadata.create_all(engine)


def get_session() -> Generator[Session, Any, None]:
    """
    Get a database session.
    """
    with Session(engine) as session:
        yield session<|MERGE_RESOLUTION|>--- conflicted
+++ resolved
@@ -1,10 +1,10 @@
+import os
 from collections.abc import Generator
 from typing import Any
 
+from dotenv import load_dotenv
 from sqlmodel import Session, SQLModel, create_engine
-<<<<<<< HEAD
-import os
-from dotenv import load_dotenv
+
 # from .config import settings
 
 # Load environment variables from .env file
@@ -22,26 +22,15 @@
     f"postgresql://{POSTGRES_USER}:{POSTGRES_PASSWORD}@{POSTGRES_HOST}:{POSTGRES_PORT}/{POSTGRES_DB}"
 )
 print(SQLALCHEMY_DATABASE_URL)
-=======
-
-from .config import settings
-
-SQLALCHEMY_DATABASE_URL = f'postgresql://{settings.postgres_user}:{settings.postgres_password}@{settings.postgres_host}:{settings.postgres_port}/{settings.postgres_db}'
-
->>>>>>> ecba6032
 engine = create_engine(SQLALCHEMY_DATABASE_URL)
 
 
+# Create the database tables
 def create_db_and_tables() -> None:
-    """
-    Create the database and tables if they do not exist.
-    """
     SQLModel.metadata.create_all(engine)
 
 
+# Dependency to get the database session
 def get_session() -> Generator[Session, Any, None]:
-    """
-    Get a database session.
-    """
     with Session(engine) as session:
-        yield session+        yield session
