from typing import Literal

from pydantic_settings import BaseSettings, SettingsConfigDict


class Settings(BaseSettings):
<<<<<<< HEAD
    stage: Literal['dev', 'prod'] = 'dev'
    postgres_host: str = 'localhost'
    postgres_user: str = 'postgres'
    postgres_password: str = 'postgres'
    postgres_db: str = 'postgres'
    postgres_port: str = '5432'
=======
    stage: Literal['dev', 'prod'] = 'dev'  # Default to "dev" if not specified

    # Database settings
    DATABASE_URL: str

    # Twilio settings
    TWILIO_ACCOUNT_SID: str
    TWILIO_AUTH_TOKEN: str
    TWILIO_PHONE_NUMBER: str
>>>>>>> e30880c9

    model_config = SettingsConfigDict(env_file='.env', extra='ignore')


settings = Settings()<|MERGE_RESOLUTION|>--- conflicted
+++ resolved
@@ -4,24 +4,16 @@
 
 
 class Settings(BaseSettings):
-<<<<<<< HEAD
     stage: Literal['dev', 'prod'] = 'dev'
     postgres_host: str = 'localhost'
     postgres_user: str = 'postgres'
     postgres_password: str = 'postgres'
     postgres_db: str = 'postgres'
     postgres_port: str = '5432'
-=======
-    stage: Literal['dev', 'prod'] = 'dev'  # Default to "dev" if not specified
-
-    # Database settings
-    DATABASE_URL: str
-
     # Twilio settings
-    TWILIO_ACCOUNT_SID: str
-    TWILIO_AUTH_TOKEN: str
-    TWILIO_PHONE_NUMBER: str
->>>>>>> e30880c9
+    TWILIO_ACCOUNT_SID: str = ''
+    TWILIO_AUTH_TOKEN: str = ''
+    TWILIO_PHONE_NUMBER: str = ''
 
     model_config = SettingsConfigDict(env_file='.env', extra='ignore')
 
