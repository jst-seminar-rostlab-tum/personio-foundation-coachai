<<<<<<< HEAD
DATABASE_URL = "postgresql://postgres:...Your Link ... Contact TA/ Meta if you need the personio project link"
OPENAI_API_KEY = "sk-...Your OpenAI API Key... Contact TA/Backend Team if you need an OpenAI API Key"

=======
stage="dev"
POSTGRES_USER= 
POSTGRES_PASSWORD=
POSTGRES_HOST=
POSTGRES_PORT=
POSTGRES_DB=
>>>>>>> 07978e50
#-----------------
# This Variables are ONLY needed for twilio_service.py .
TWILIO_ACCOUNT_SID=in_account_info
TWILIO_AUTH_TOKEN=in_account_info: https://console.twilio.com/dashboard?variant_override=verify-dev&selectedTab=verifications
TWILIO_VERIFY_SERVICE_SID=https://console.twilio.com/us1/develop/verify/services
TEST_PHONE_NUMBER=+..  # The number you want to receive the test message
#------------------<|MERGE_RESOLUTION|>--- conflicted
+++ resolved
@@ -1,15 +1,12 @@
-<<<<<<< HEAD
-DATABASE_URL = "postgresql://postgres:...Your Link ... Contact TA/ Meta if you need the personio project link"
 OPENAI_API_KEY = "sk-...Your OpenAI API Key... Contact TA/Backend Team if you need an OpenAI API Key"
 
-=======
 stage="dev"
 POSTGRES_USER= 
 POSTGRES_PASSWORD=
 POSTGRES_HOST=
 POSTGRES_PORT=
 POSTGRES_DB=
->>>>>>> 07978e50
+
 #-----------------
 # This Variables are ONLY needed for twilio_service.py .
 TWILIO_ACCOUNT_SID=in_account_info
