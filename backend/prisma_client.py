--- conflicted
+++ resolved
@@ -8,12 +8,8 @@
     return Prisma()
 
 
-<<<<<<< HEAD
-async def get_prisma():
-=======
 async def get_prisma_async() -> Prisma:
     prisma = Prisma()
->>>>>>> 6c7756a3
     await prisma.connect()
     try:
         yield prisma
