from fastapi import FastAPI
from fastapi.middleware.cors import CORSMiddleware

from .routers import messages_route, twilio_route, users_route

app = FastAPI(title='CoachAI', debug=True)

app.add_middleware(
    CORSMiddleware,
    allow_origins=['http://localhost:3000'],
    allow_credentials=True,
    allow_methods=['*'],
    allow_headers=['*'],
)

app.include_router(messages_route.router)
app.include_router(users_route.router)
app.include_router(twilio_route.router)

<<<<<<< HEAD

@app.get('/')
async def root():
    return {'message': 'Welcome to the API'}
=======
@app.get("/")
async def root() -> dict:
    return {"message": "Welcome to the API"}
>>>>>>> 6c7756a3
<|MERGE_RESOLUTION|>--- conflicted
+++ resolved
@@ -17,13 +17,7 @@
 app.include_router(users_route.router)
 app.include_router(twilio_route.router)
 
-<<<<<<< HEAD
 
 @app.get('/')
-async def root():
-    return {'message': 'Welcome to the API'}
-=======
-@app.get("/")
 async def root() -> dict:
-    return {"message": "Welcome to the API"}
->>>>>>> 6c7756a3
+    return {'message': 'Welcome to the API'}