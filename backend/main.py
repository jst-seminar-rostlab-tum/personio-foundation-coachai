from fastapi import FastAPI
from fastapi.middleware.cors import CORSMiddleware

<<<<<<< HEAD
from .config import settings

# from .database import engine
from .database import create_db_and_tables
from .routers import (
    conversation_category_route,
    conversation_turn_route,
    language_route,
    messages_route,
    rating_route,
    scenario_template_route,
    training_case_route,
    training_preparation_route,
    training_session_feedback_route,
    training_session_route,
    user_profile_route,
)

# models.Base.metadata.create_all(bind=engine)

app = FastAPI(title='CoachAI', debug=settings.stage == 'dev')
=======
from .routers import messages_route, twilio_route, users_route

app = FastAPI(title='CoachAI', debug=True)
>>>>>>> e30880c9

app.add_middleware(
    CORSMiddleware,
    allow_origins=['http://localhost:3000'],
    allow_credentials=True,
    allow_methods=['*'],
    allow_headers=['*'],
)

app.include_router(messages_route.router)
<<<<<<< HEAD
app.include_router(language_route.router)
app.include_router(conversation_category_route.router)
app.include_router(training_case_route.router)
app.include_router(training_session_route.router)
app.include_router(training_preparation_route.router)
app.include_router(scenario_template_route.router)
app.include_router(conversation_turn_route.router)
app.include_router(training_session_feedback_route.router)
app.include_router(rating_route.router)
app.include_router(user_profile_route.router)

# Create database tables on startup
@app.on_event("startup")
def on_startup():
    create_db_and_tables()
=======
app.include_router(users_route.router)
app.include_router(twilio_route.router)


@app.get('/')
async def root() -> dict:
    return {'message': 'Welcome to the API'}
>>>>>>> e30880c9
<|MERGE_RESOLUTION|>--- conflicted
+++ resolved
@@ -1,7 +1,6 @@
 from fastapi import FastAPI
 from fastapi.middleware.cors import CORSMiddleware
 
-<<<<<<< HEAD
 from .config import settings
 
 # from .database import engine
@@ -10,24 +9,23 @@
     conversation_category_route,
     conversation_turn_route,
     language_route,
-    messages_route,
     rating_route,
     scenario_template_route,
     training_case_route,
     training_preparation_route,
     training_session_feedback_route,
     training_session_route,
+    twilio_route,
     user_profile_route,
+    users_route,
 )
 
 # models.Base.metadata.create_all(bind=engine)
 
 app = FastAPI(title='CoachAI', debug=settings.stage == 'dev')
-=======
-from .routers import messages_route, twilio_route, users_route
+
 
 app = FastAPI(title='CoachAI', debug=True)
->>>>>>> e30880c9
 
 app.add_middleware(
     CORSMiddleware,
@@ -37,8 +35,6 @@
     allow_headers=['*'],
 )
 
-app.include_router(messages_route.router)
-<<<<<<< HEAD
 app.include_router(language_route.router)
 app.include_router(conversation_category_route.router)
 app.include_router(training_case_route.router)
@@ -50,16 +46,17 @@
 app.include_router(rating_route.router)
 app.include_router(user_profile_route.router)
 
+
 # Create database tables on startup
-@app.on_event("startup")
-def on_startup():
+@app.on_event('startup')
+def on_startup() -> None:
     create_db_and_tables()
-=======
+
+
 app.include_router(users_route.router)
 app.include_router(twilio_route.router)
 
 
 @app.get('/')
 async def root() -> dict:
-    return {'message': 'Welcome to the API'}
->>>>>>> e30880c9
+    return {'message': 'Welcome to the API'}