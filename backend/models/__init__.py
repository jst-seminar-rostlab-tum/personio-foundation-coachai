--- conflicted
+++ resolved
@@ -1,11 +1,6 @@
 from .conversation_category_model import (
-<<<<<<< HEAD
     ConversationCategory,
     ConversationCategoryCreate,
-=======
-    ConversationCategoryCreate,
-    ConversationCategoryModel,
->>>>>>> c8655a63
     ConversationCategoryRead,
 )
 from .conversation_turn_model import (
@@ -40,11 +35,8 @@
     TrainingSessionFeedbackRead,
 )
 from .training_session_model import TrainingSessionCreate, TrainingSessionModel, TrainingSessionRead
+from .user_profile_model import UserProfileCreate, UserProfileModel, UserProfileRead
 
-<<<<<<< HEAD
-=======
-from .user_profile_model import UserProfileModel, UserProfileCreate, UserProfileRead
->>>>>>> c8655a63
 __all__ = [
     'MessageModel',
     'LanguageModel',
@@ -77,11 +69,7 @@
     'RatingModel',
     'RatingCreate',
     'RatingRead',
-<<<<<<< HEAD
-=======
     'UserProfileModel',
     'UserProfileCreate',
     'UserProfileRead',
-
->>>>>>> c8655a63
 ]