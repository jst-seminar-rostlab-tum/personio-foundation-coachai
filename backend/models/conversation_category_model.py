from datetime import datetime
<<<<<<< HEAD
from typing import TYPE_CHECKING
from uuid import UUID, uuid4
=======
from typing import List
from uuid import UUID, uuid4

from sqlalchemy import event
from sqlmodel import Field, Relationship, SQLModel

>>>>>>> c8655a63

from sqlmodel import Field, Relationship, SQLModel

if TYPE_CHECKING:
    from .training_case_model import TrainingCaseModel


class ConversationCategory(SQLModel, table=True):  # `table=True` makes it a database table
    id: UUID = Field(default_factory=uuid4, primary_key=True)
    name: str = Field(unique=True)
    icon_uri: str
    description: str
    created_at: datetime = Field(default_factory=datetime.utcnow)
    updated_at: datetime = Field(default_factory=datetime.utcnow)

    # Relationships
<<<<<<< HEAD
    training_cases: list['TrainingCaseModel'] = Relationship(back_populates='category')


=======
    training_cases: List["TrainingCaseModel"] = Relationship(back_populates="category")
    
@event.listens_for(ConversationCategoryModel, "before_update")
def update_timestamp(mapper, connection, target) -> None:
    target.updated_at = datetime.utcnow()
>>>>>>> c8655a63
# Schema for creating a new ConversationCategory
class ConversationCategoryCreate(SQLModel):
    name: str
    icon_uri: str
    description: str


# Schema for reading ConversationCategory data
class ConversationCategoryRead(SQLModel):
    id: UUID
    name: str
    icon_uri: str
    description: str
    created_at: datetime
    updated_at: datetime<|MERGE_RESOLUTION|>--- conflicted
+++ resolved
@@ -1,16 +1,10 @@
 from datetime import datetime
-<<<<<<< HEAD
 from typing import TYPE_CHECKING
-from uuid import UUID, uuid4
-=======
-from typing import List
 from uuid import UUID, uuid4
 
 from sqlalchemy import event
-from sqlmodel import Field, Relationship, SQLModel
-
->>>>>>> c8655a63
-
+from sqlalchemy.engine import Connection
+from sqlalchemy.orm import Mapper
 from sqlmodel import Field, Relationship, SQLModel
 
 if TYPE_CHECKING:
@@ -26,17 +20,16 @@
     updated_at: datetime = Field(default_factory=datetime.utcnow)
 
     # Relationships
-<<<<<<< HEAD
     training_cases: list['TrainingCaseModel'] = Relationship(back_populates='category')
 
 
-=======
-    training_cases: List["TrainingCaseModel"] = Relationship(back_populates="category")
-    
-@event.listens_for(ConversationCategoryModel, "before_update")
-def update_timestamp(mapper, connection, target) -> None:
+@event.listens_for(ConversationCategory, 'before_update')
+def update_timestamp(
+    mapper: Mapper, connection: Connection, target: 'ConversationCategory'
+) -> None:
     target.updated_at = datetime.utcnow()
->>>>>>> c8655a63
+
+
 # Schema for creating a new ConversationCategory
 class ConversationCategoryCreate(SQLModel):
     name: str
