--- conflicted
+++ resolved
@@ -23,19 +23,22 @@
 class UserProfile(SQLModel, table=True):  # `table=True` makes it a database table
     id: UUID = Field(default_factory=uuid4, primary_key=True)
     preferred_language: str = Field(foreign_key='language.code')  # FK to LanguageModel
-    role_id: UUID = Field(foreign_key='role.id')  # FK to Role
-    experience_id: UUID = Field(foreign_key='experience.id')  # FK to Experience
-<<<<<<< HEAD
-    preferred_learning_style: str
-    preferred_session_length: str
+    role_id: Optional[UUID] = Field(
+        default=None, foreign_key='role.id', nullable=True
+    )  # FK to Role
+    experience_id: Optional[UUID] = Field(
+        default=None, foreign_key='experience.id', nullable=True
+    )  # FK to Experience
+    preferred_learning_style_id: Optional[UUID] = Field(
+        default=None, foreign_key='learningstyle.id', nullable=True
+    )
+    preferred_session_length_id: Optional[UUID] = Field(
+        default=None, foreign_key='sessionlength.id', nullable=True
+    )
     full_name: str
     email: str
     phone_number: str
     password: str
-=======
-    preferred_learning_style_id: UUID = Field(foreign_key='learningstyle.id')
-    preferred_session_length_id: UUID = Field(foreign_key='sessionlength.id')
->>>>>>> 38112bcb
     updated_at: datetime = Field(default_factory=datetime.utcnow)
     store_conversations: bool = Field(default=True)
     # Relationships
@@ -65,16 +68,18 @@
 
 # Schema for creating a new UserProfile
 class UserProfileCreate(SQLModel):
-    preferred_language: str
-<<<<<<< HEAD
+    """Schema for creating a new user profile."""
+
+    email: str
+    full_name: str
+    phone_number: str
+    password: str
+    preferred_language: Optional[str] = None
     role_id: Optional[UUID] = None
     experience_id: Optional[UUID] = None
-    preferred_learning_style: str
-    preferred_session_length: str
-    email: str
-    phone_number: str
-    password: str
-    full_name: str
+    preferred_learning_style_id: Optional[UUID] = None
+    preferred_session_length_id: Optional[UUID] = None
+    store_conversations: Optional[bool] = True
 
 
 # Schema for creating a new UserProfile
@@ -82,36 +87,29 @@
     preferred_language: str
     role_id: Optional[UUID] = None
     experience_id: Optional[UUID] = None
-    preferred_learning_style: str
-    preferred_session_length: str
+    preferred_learning_style_id: Optional[UUID] = None
+    preferred_session_length_id: Optional[UUID] = None
     email: str
     phone_number: str
     password: str
     full_name: str
-=======
-    role_id: UUID
-    experience_id: UUID
-    preferred_learning_style_id: UUID
-    preferred_session_length_id: UUID
-    store_conversations: bool
-    goal_ids: list[UUID]
-    confidence_scores: list[dict]
->>>>>>> 38112bcb
 
 
 # Schema for reading UserProfile data
 class UserProfileRead(SQLModel):
     id: UUID
     preferred_language: str
-<<<<<<< HEAD
     role_id: Optional[UUID] = None
     experience_id: Optional[UUID] = None
-    preferred_learning_style: str
-    preferred_session_length: str
+    preferred_learning_style: Optional[UUID] = None
+    preferred_session_length: Optional[UUID] = None
     updated_at: datetime
     deleted_at: Optional[datetime]
     email: str
     phone_number: str
+    goal: list[UUID]
+    confidence_scores: list[UUID]
+    store_conversations: bool
 
 
 # Schema for sign-in credentials
@@ -137,15 +135,6 @@
     message: str
     is_valid: bool
     errors: Optional[dict[str, str]] = None
-=======
-    role_id: UUID
-    experience_id: UUID
-    preferred_learning_style_id: UUID
-    preferred_session_length_id: UUID
-    goal: list[UUID]
-    confidence_scores: list[UUID]
-    store_conversations: bool
-    updated_at: datetime
 
 
 class UserProfileExtendedRead(SQLModel):
@@ -160,5 +149,4 @@
     store_conversations: bool
 
 
-UserProfileExtendedRead.model_rebuild()
->>>>>>> 38112bcb
+UserProfileExtendedRead.model_rebuild()