--- conflicted
+++ resolved
@@ -7,8 +7,6 @@
 from sqlalchemy.orm import Mapper
 from sqlmodel import Field, Relationship, SQLModel
 
-from backend.models.user_confidence_score import ConfidenceScoreRead
-
 if TYPE_CHECKING:
     from backend.models.experience import Experience
     from backend.models.learning_style import LearningStyle
@@ -16,7 +14,7 @@
     from backend.models.role import Role
     from backend.models.session_length import SessionLength
     from backend.models.training_case import TrainingCase
-    from backend.models.user_confidence_score import UserConfidenceScore
+    from backend.models.user_confidence_score import ConfidenceScoreRead, UserConfidenceScore
     from backend.models.user_goal import UserGoal
 
 
@@ -36,8 +34,9 @@
     )
     role: Optional['Role'] = Relationship(back_populates='user_profiles')  # Use string reference
     experience: Optional['Experience'] = Relationship(back_populates='user')
-<<<<<<< HEAD
-    user_goals: list['UserGoal'] = Relationship(back_populates='user')  # Add this line
+    user_goals: list['UserGoal'] = Relationship(
+        back_populates='user', cascade_delete=True
+    )  # Add this line
     user_confidence_scores: list['UserConfidenceScore'] = Relationship(
         back_populates='user', cascade_delete=True
     )
@@ -47,11 +46,6 @@
     preferred_session_length: Optional['SessionLength'] = Relationship(
         back_populates='user_profiles'
     )
-=======
-    user_goals: list['UserGoal'] = Relationship(
-        back_populates='user', cascade_delete=True
-    )  # Add this line
->>>>>>> 02d40152
 
 
 # Automatically update `updated_at` before an update
@@ -75,13 +69,11 @@
     preferred_language: str
     role_id: UUID
     experience_id: UUID
-<<<<<<< HEAD
     preferred_learning_style_id: UUID
     preferred_session_length_id: UUID
     goal: list[UUID]
     confidence_scores: list[UUID]
     updated_at: datetime
-    deleted_at: Optional[datetime]
 
 
 class UserProfileExtendedRead(SQLModel):
@@ -95,9 +87,4 @@
     confidence_scores: list[ConfidenceScoreRead]
 
 
-UserProfileExtendedRead.model_rebuild()
-=======
-    preferred_learning_style: str
-    preferred_session_length: str
-    updated_at: datetime
->>>>>>> 02d40152
+UserProfileExtendedRead.model_rebuild()