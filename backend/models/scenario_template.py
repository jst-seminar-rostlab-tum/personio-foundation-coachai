from datetime import datetime
from enum import Enum
from typing import TYPE_CHECKING, Optional
from uuid import UUID, uuid4

from sqlalchemy import event
from sqlalchemy.engine import Connection
from sqlalchemy.orm import Mapper
from sqlmodel import JSON, Column, Field, Relationship, SQLModel

if TYPE_CHECKING:
    from backend.models.conversation_category import ConversationCategory
    from backend.models.language import Language
    from backend.models.training_case import TrainingCase


class ScenarioTemplateStatus(str, Enum):
    draft = 'draft'
    ready = 'ready'
    archived = 'archived'


# Database model
class ScenarioTemplate(SQLModel, table=True):  # `table=True` makes it a database table
    id: UUID = Field(default_factory=uuid4, primary_key=True)
    category_id: Optional[UUID] = Field(default=None, foreign_key='conversationcategory.id')
    title: str
    description: str
    system_prompt: str
    initial_prompt: str
    ai_setup: dict = Field(default_factory=dict, sa_column=Column(JSON))
    language_code: str = Field(foreign_key='language.code')
    status: ScenarioTemplateStatus = Field(default=ScenarioTemplateStatus.draft)
    created_at: datetime = Field(default_factory=datetime.utcnow)
    updated_at: datetime = Field(default_factory=datetime.utcnow)

    # Relationships
<<<<<<< HEAD
    category: Optional['ConversationCategory'] = Relationship()
    language: Optional['Language'] = Relationship()
    training_cases: list['TrainingCase'] = Relationship(back_populates='scenario_template')
=======
    category: Optional['ConversationCategory'] = Relationship(back_populates='scenario_templates')
    language: Optional['Language'] = Relationship()
    training_cases: list['TrainingCase'] = Relationship(
        back_populates='scenario_template', cascade_delete=True
    )
>>>>>>> 38112bcb

    # Needed for Column(JSON)
    class Config:  # type: ignore
        arbitrary_types_allowed = True


@event.listens_for(ScenarioTemplate, 'before_update')
def update_timestamp(mapper: Mapper, connection: Connection, target: 'ScenarioTemplate') -> None:
    target.updated_at = datetime.utcnow()


# Schema for creating a new ScenarioTemplate
class ScenarioTemplateCreate(SQLModel):
    category_id: Optional[UUID] = None
    title: str
    description: str
    system_prompt: str
    initial_prompt: str
    ai_setup: dict = Field(default_factory=dict, sa_column=Column(JSON))
    language_code: str
    status: ScenarioTemplateStatus = ScenarioTemplateStatus.draft


# Schema for reading ScenarioTemplate data
class ScenarioTemplateRead(SQLModel):
    id: UUID
    category_id: Optional[UUID]
    title: str
    description: str
    system_prompt: str
    initial_prompt: str
    ai_setup: dict = Field(default_factory=dict, sa_column=Column(JSON))
    language_code: str
    status: ScenarioTemplateStatus
    created_at: datetime
    updated_at: datetime<|MERGE_RESOLUTION|>--- conflicted
+++ resolved
@@ -35,17 +35,11 @@
     updated_at: datetime = Field(default_factory=datetime.utcnow)
 
     # Relationships
-<<<<<<< HEAD
-    category: Optional['ConversationCategory'] = Relationship()
-    language: Optional['Language'] = Relationship()
-    training_cases: list['TrainingCase'] = Relationship(back_populates='scenario_template')
-=======
     category: Optional['ConversationCategory'] = Relationship(back_populates='scenario_templates')
     language: Optional['Language'] = Relationship()
     training_cases: list['TrainingCase'] = Relationship(
         back_populates='scenario_template', cascade_delete=True
     )
->>>>>>> 38112bcb
 
     # Needed for Column(JSON)
     class Config:  # type: ignore
