from datetime import datetime
from enum import Enum
<<<<<<< HEAD
from typing import TYPE_CHECKING, Optional
from uuid import UUID, uuid4

from sqlmodel import Field, Relationship, SQLModel

if TYPE_CHECKING:
    from .conversation_category_model import ConversationCategory
    from .scenario_template_model import ScenarioTemplateModel
    from .training_preparation_model import TrainingPreparationModel
    from .training_session_model import TrainingSessionModel

=======
from typing import List, Optional
from uuid import UUID, uuid4

from sqlalchemy import event
from sqlmodel import Field, Relationship, SQLModel

>>>>>>> c8655a63

# Enum for status
class TrainingCaseStatus(str, Enum):
    draft = 'draft'
    ready = 'ready'
    archived = 'archived'


# Database model
class TrainingCaseModel(SQLModel, table=True):  # `table=True` makes it a database table
    id: UUID = Field(default_factory=uuid4, primary_key=True)
<<<<<<< HEAD
    user_id: UUID
    category_id: Optional[UUID] = Field(default=None, foreign_key='conversationcategory.id')
    scenario_template_id: Optional[UUID] = Field(
        default=None, foreign_key='scenariotemplatemodel.id'
    )
=======
    user_id: UUID = Field(foreign_key="userprofilemodel.id", nullable=False)  # FK to UserProfileModel
    category_id: Optional[UUID] = Field(default=None, foreign_key="conversationcategorymodel.id")
    scenario_template_id: Optional[UUID] = Field(default=None, foreign_key="scenariotemplatemodel.id")
>>>>>>> c8655a63
    custom_category_label: Optional[str] = None
    context: str
    goal: str
    other_party: str
    difficulty_id: UUID
    tone: Optional[str] = None
    complexity: Optional[str] = None
    status: TrainingCaseStatus = Field(default=TrainingCaseStatus.draft)
    created_at: datetime = Field(default_factory=datetime.utcnow)
    updated_at: datetime = Field(default_factory=datetime.utcnow)

    # Relationships
<<<<<<< HEAD
    category: Optional['ConversationCategory'] = Relationship(back_populates='training_cases')
    sessions: list['TrainingSessionModel'] = Relationship(back_populates='case')
    scenario_template: Optional['ScenarioTemplateModel'] = Relationship()
    preparations: list['TrainingPreparationModel'] = Relationship(back_populates='case')


=======
    category: Optional["ConversationCategoryModel"] = Relationship(back_populates="training_cases")
    sessions: List["TrainingSessionModel"] = Relationship(back_populates="case")
    scenario_template: Optional["ScenarioTemplateModel"] = Relationship()
    preparations: List["TrainingPreparationModel"] = Relationship(back_populates="case")
    user: Optional["UserProfileModel"] = Relationship(back_populates="training_cases")
@event.listens_for(TrainingCaseModel, "before_update")
def update_timestamp(mapper, connection, target) -> None:
    target.updated_at = datetime.utcnow()
>>>>>>> c8655a63
# Schema for creating a new TrainingCase
class TrainingCaseCreate(SQLModel):
    user_id: UUID
    category_id: Optional[UUID] = None
    scenario_template_id: Optional[UUID] = None
    custom_category_label: Optional[str] = None
    context: str
    goal: str
    other_party: str
    difficulty_id: UUID
    tone: Optional[str] = None
    complexity: Optional[str] = None
    status: TrainingCaseStatus = TrainingCaseStatus.draft


# Schema for reading TrainingCase data
class TrainingCaseRead(SQLModel):
    id: UUID
    user_id: UUID
    category_id: Optional[UUID]
    scenario_template_id: Optional[UUID]
    custom_category_label: Optional[str]
    context: str
    goal: str
    other_party: str
    difficulty_id: UUID
    tone: Optional[str]
    complexity: Optional[str]
    status: TrainingCaseStatus
    created_at: datetime
    updated_at: datetime<|MERGE_RESOLUTION|>--- conflicted
+++ resolved
@@ -1,9 +1,11 @@
 from datetime import datetime
 from enum import Enum
-<<<<<<< HEAD
 from typing import TYPE_CHECKING, Optional
 from uuid import UUID, uuid4
 
+from sqlalchemy import event
+from sqlalchemy.engine.base import Connection
+from sqlalchemy.orm.mapper import Mapper
 from sqlmodel import Field, Relationship, SQLModel
 
 if TYPE_CHECKING:
@@ -11,15 +13,8 @@
     from .scenario_template_model import ScenarioTemplateModel
     from .training_preparation_model import TrainingPreparationModel
     from .training_session_model import TrainingSessionModel
+    from .user_profile_model import UserProfileModel
 
-=======
-from typing import List, Optional
-from uuid import UUID, uuid4
-
-from sqlalchemy import event
-from sqlmodel import Field, Relationship, SQLModel
-
->>>>>>> c8655a63
 
 # Enum for status
 class TrainingCaseStatus(str, Enum):
@@ -31,17 +26,13 @@
 # Database model
 class TrainingCaseModel(SQLModel, table=True):  # `table=True` makes it a database table
     id: UUID = Field(default_factory=uuid4, primary_key=True)
-<<<<<<< HEAD
-    user_id: UUID
-    category_id: Optional[UUID] = Field(default=None, foreign_key='conversationcategory.id')
+    user_id: UUID = Field(
+        foreign_key='userprofilemodel.id', nullable=False
+    )  # FK to UserProfileModel
+    category_id: Optional[UUID] = Field(default=None, foreign_key='conversationcategorymodel.id')
     scenario_template_id: Optional[UUID] = Field(
         default=None, foreign_key='scenariotemplatemodel.id'
     )
-=======
-    user_id: UUID = Field(foreign_key="userprofilemodel.id", nullable=False)  # FK to UserProfileModel
-    category_id: Optional[UUID] = Field(default=None, foreign_key="conversationcategorymodel.id")
-    scenario_template_id: Optional[UUID] = Field(default=None, foreign_key="scenariotemplatemodel.id")
->>>>>>> c8655a63
     custom_category_label: Optional[str] = None
     context: str
     goal: str
@@ -54,23 +45,19 @@
     updated_at: datetime = Field(default_factory=datetime.utcnow)
 
     # Relationships
-<<<<<<< HEAD
+
     category: Optional['ConversationCategory'] = Relationship(back_populates='training_cases')
     sessions: list['TrainingSessionModel'] = Relationship(back_populates='case')
     scenario_template: Optional['ScenarioTemplateModel'] = Relationship()
     preparations: list['TrainingPreparationModel'] = Relationship(back_populates='case')
+    user: Optional['UserProfileModel'] = Relationship(back_populates='training_cases')
 
 
-=======
-    category: Optional["ConversationCategoryModel"] = Relationship(back_populates="training_cases")
-    sessions: List["TrainingSessionModel"] = Relationship(back_populates="case")
-    scenario_template: Optional["ScenarioTemplateModel"] = Relationship()
-    preparations: List["TrainingPreparationModel"] = Relationship(back_populates="case")
-    user: Optional["UserProfileModel"] = Relationship(back_populates="training_cases")
-@event.listens_for(TrainingCaseModel, "before_update")
-def update_timestamp(mapper, connection, target) -> None:
+@event.listens_for(TrainingCaseModel, 'before_update')
+def update_timestamp(mapper: Mapper, connection: Connection, target: 'TrainingCaseModel') -> None:
     target.updated_at = datetime.utcnow()
->>>>>>> c8655a63
+
+
 # Schema for creating a new TrainingCase
 class TrainingCaseCreate(SQLModel):
     user_id: UUID
