--- conflicted
+++ resolved
@@ -1,48 +1,38 @@
 from datetime import datetime
-<<<<<<< HEAD
 from typing import TYPE_CHECKING, Optional
 from uuid import UUID, uuid4
 
+from sqlalchemy import event
+from sqlalchemy.engine import Connection
+from sqlalchemy.orm.mapper import Mapper
 from sqlmodel import Field, Relationship, SQLModel
 
 if TYPE_CHECKING:
     from backend.models.training_session_model import TrainingSessionModel
+    from backend.models.user_profile_model import UserProfileModel
 
 
 class RatingModel(SQLModel, table=True):  # `table=True` makes it a database table
     id: UUID = Field(default_factory=uuid4, primary_key=True)
     session_id: UUID = Field(foreign_key='trainingsessionmodel.id')  # FK to TrainingSessionModel
-    user_id: UUID
-=======
-from typing import Optional
-from uuid import UUID, uuid4
-
-from sqlalchemy import event
-from sqlmodel import Field, Relationship, SQLModel
-
-
-class RatingModel(SQLModel, table=True):  # `table=True` makes it a database table
-    id: UUID = Field(default_factory=uuid4, primary_key=True)
-    session_id: UUID = Field(foreign_key="trainingsessionmodel.id")  # FK to TrainingSessionModel
-    user_id: UUID = Field(foreign_key="userprofilemodel.id", nullable=False)  # FK to UserProfileModel
->>>>>>> c8655a63
+    user_id: UUID = Field(
+        foreign_key='userprofilemodel.id', nullable=False
+    )  # FK to UserProfileModel
     score: int
     comment: str
     created_at: datetime = Field(default_factory=datetime.utcnow)
     updated_at: datetime = Field(default_factory=datetime.utcnow)
 
     # Relationships
-<<<<<<< HEAD
     session: Optional['TrainingSessionModel'] = Relationship(back_populates='ratings')
+    user: Optional['UserProfileModel'] = Relationship(back_populates='ratings')
 
-=======
-    session: Optional["TrainingSessionModel"] = Relationship(back_populates="ratings")
-    user: Optional["UserProfileModel"] = Relationship(back_populates="ratings")
->>>>>>> c8655a63
 
-@event.listens_for(RatingModel, "before_update")
-def update_timestamp(mapper, connection, target) -> None:
+@event.listens_for(RatingModel, 'before_update')
+def update_timestamp(mapper: Mapper, connection: Connection, target: 'RatingModel') -> None:
     target.updated_at = datetime.utcnow()
+
+
 # Schema for creating a new Rating
 class RatingCreate(SQLModel):
     session_id: UUID
