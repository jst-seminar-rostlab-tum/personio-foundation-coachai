--- conflicted
+++ resolved
@@ -1,20 +1,15 @@
 from datetime import datetime
 from enum import Enum
-<<<<<<< HEAD
 from typing import TYPE_CHECKING, Optional
 from uuid import UUID, uuid4
 
-from sqlmodel import Field, Relationship, SQLModel
+from sqlalchemy import event
+from sqlalchemy.engine.base import Connection
+from sqlalchemy.orm.mapper import Mapper
+from sqlmodel import JSON, Column, Field, Relationship, SQLModel
 
 if TYPE_CHECKING:
     from backend.models.training_session_model import TrainingSessionModel
-=======
-from typing import Optional
-from uuid import UUID, uuid4
-
-from sqlalchemy import event
-from sqlmodel import JSON, Column, Field, Relationship, SQLModel
->>>>>>> c8655a63
 
 
 class FeedbackStatusEnum(str, Enum):
@@ -25,15 +20,9 @@
 
 class TrainingSessionFeedbackModel(SQLModel, table=True):  # `table=True` makes it a database table
     id: UUID = Field(default_factory=uuid4, primary_key=True)
-<<<<<<< HEAD
     session_id: UUID = Field(foreign_key='trainingsessionmodel.id')  # FK to TrainingSessionModel
-    scores: int
-    tone_analysis: str
-=======
-    session_id: UUID = Field(foreign_key="trainingsessionmodel.id")  # FK to TrainingSessionModel
     scores: dict = Field(default_factory=dict, sa_column=Column(JSON))
     tone_analysis: dict = Field(default_factory=dict, sa_column=Column(JSON))
->>>>>>> c8655a63
     overall_score: int
     transcript_uri: str
     speak_time_percent: float
@@ -50,11 +39,16 @@
     # Relationships
     session: Optional['TrainingSessionModel'] = Relationship(back_populates='feedback')
 
+    # Automatically update `updated_at` before an update
 
-    # Automatically update `updated_at` before an update
-@event.listens_for(TrainingSessionFeedbackModel, "before_update")
-def update_timestamp(mapper, connection, target) -> None:
+
+@event.listens_for(TrainingSessionFeedbackModel, 'before_update')
+def update_timestamp(
+    mapper: Mapper, connection: Connection, target: 'TrainingSessionFeedbackModel'
+) -> None:
     target.updated_at = datetime.utcnow()
+
+
 # Schema for creating a new TrainingSessionFeedback
 class TrainingSessionFeedbackCreate(SQLModel):
     session_id: UUID
