--- conflicted
+++ resolved
@@ -1,9 +1,11 @@
 from datetime import datetime
-<<<<<<< HEAD
 from typing import TYPE_CHECKING, Optional
 from uuid import UUID, uuid4
 
-from sqlmodel import Field, Relationship, SQLModel
+from sqlalchemy import event
+from sqlalchemy.engine.base import Connection
+from sqlalchemy.orm.mapper import Mapper
+from sqlmodel import JSON, Column, Field, Relationship, SQLModel
 
 if TYPE_CHECKING:
     from backend.models.conversation_turn_model import ConversationTurnModel
@@ -11,13 +13,6 @@
     from backend.models.rating_model import RatingModel
     from backend.models.training_case_model import TrainingCaseModel
     from backend.models.training_session_feedback_model import TrainingSessionFeedbackModel
-=======
-from typing import List, Optional
-from uuid import UUID, uuid4
-
-from sqlalchemy import event
-from sqlmodel import JSON, Column, Field, Relationship, SQLModel
->>>>>>> c8655a63
 
 
 class TrainingSessionModel(SQLModel, table=True):  # `table=True` makes it a database table
@@ -26,13 +21,8 @@
     scheduled_at: Optional[datetime] = None
     started_at: Optional[datetime] = None
     ended_at: Optional[datetime] = None
-<<<<<<< HEAD
     language_code: str = Field(foreign_key='languagemodel.code')  # Foreign key to LanguageModel
-    ai_persona: str
-=======
-    language_code: str = Field(foreign_key="languagemodel.code")  # Foreign key to LanguageModel
     ai_persona: dict = Field(default_factory=dict, sa_column=Column(JSON))
->>>>>>> c8655a63
     created_at: datetime = Field(default_factory=datetime.utcnow)
     updated_at: datetime = Field(default_factory=datetime.utcnow)
 
@@ -43,11 +33,16 @@
     feedback: Optional['TrainingSessionFeedbackModel'] = Relationship(back_populates='session')
     ratings: list['RatingModel'] = Relationship(back_populates='session')
 
+    # Automatically update `updated_at` before an update
 
-    # Automatically update `updated_at` before an update
-@event.listens_for(TrainingSessionModel, "before_update")
-def update_timestamp(mapper, connection, target) -> None:
+
+@event.listens_for(TrainingSessionModel, 'before_update')
+def update_timestamp(
+    mapper: Mapper, connection: Connection, target: 'TrainingSessionModel'
+) -> None:
     target.updated_at = datetime.utcnow()
+
+
 # Schema for creating a new TrainingSession
 class TrainingSessionCreate(SQLModel):
     case_id: UUID
