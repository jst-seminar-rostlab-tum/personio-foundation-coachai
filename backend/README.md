# CoachAI Backend

## Requirements

Install [uv package and project manager](https://docs.astral.sh/uv/):

- For Linux and MacOS:

```bash
curl -LsSf https://astral.sh/uv/install.sh | sh
```

- For Windows:

```bash
powershell -ExecutionPolicy ByPass -c "irm https://astral.sh/uv/install.ps1 | iex"
```

## Local Development

### Option A: Docker (easier)

Use this option if you want to run the backend quickly without setting up a local Python environment. This is the easiest way to get started — especially useful for frontend developers who just need the API running.

```bash
docker compose up db backend --build
```

### Option B: Console (better for developing)

Use this option when you’re doing active backend development, and need:

- Fast reloads
- Full control over logs and breakpoints
- Access to local Python environment / venv

**Steps:**

1. Sync the backend dependencies with the environment:

```bash
cd ../frontend
npm install # Required to initialize Husky which manages the pre-commit hooks

cd backend
uv sync
```

2. Activate the Python environment:

```bash
source .venv/bin/activate  # On Windows: .\.venv\Scripts\activate
```

3. Create .env file from .env.example
4. setup your supabase and Twilio accounts and paste credentials in your .env file

5. Set local environment variables:

<<<<<<< HEAD
=======
2. Set local environment variables:

>>>>>>> 3bd203cf
- Create .env file from .env.example

- Fill in variable values. Reach out to TA or Ron for keys.

```bash
OPENAI_API_KEY = <..key..>
```

3. Run a local PostgreSQL instace on Docker:

```bash
docker compose up db -d
```

4. Populate local PostgreSQL with dummy data. From the backend folder, run the following:

```bash
cd .. && uv run -m backend.data.populate_dummy_data && cd backend
```

5. Start the FastAPI development server:

```bash
uv run fastapi dev
```

Once the server is running, you can access:

- Interactive API documentation: http://localhost:8000/docs
- Alternative API documentation: http://localhost:8000/redoc

### Twilio Setup

Twilio is used for phone number verification by sending verification codes via SMS.

Unless this line is deleted, you have to set up your own account to try it out. Follow the links in .env.example to do so. Later we will make one general account for everyone to use.

#### Setup Instructions

1. Create a Twilio account at https://www.twilio.com/try-twilio
2. Get your credentials from the Twilio Console:
   - Account SID
   - Auth Token
   - Verify Service SID (create a new Verify Service if needed)
3. Add these to your `.env` file:
   ```env
   TWILIO_ACCOUNT_SID=your_account_sid
   TWILIO_AUTH_TOKEN=your_auth_token
   TWILIO_VERIFY_SERVICE_SID=your_verify_service_sid
   TEST_PHONE_NUMBER=your_phone_number  # E.164 format (e.g., +4915730709306)
   ```
4. Test the setup:
   ```bash
   python services/twilio_service.py
   ```

#### Important Notes

- Implementation will proceed once Next.js login functionality is ready
- The current `twilio_service.py` is for demonstration purposes only!
- This step is done BUT: To see how to setup twilio with supabase check https://supabase.com/docs/guides/auth/phone-login?showSmsProvider=Twilio#! . To set it in the CSEE x Personio Supabase account contact TA or META team
<<<<<<< HEAD

## Updating PostgreSQL Password (Local Docker)

If the PostgreSQL password has changed and you need to apply the new password locally, follow these steps:

=======

## Updating PostgreSQL Password (Local Docker)

If the PostgreSQL password has changed and you need to apply the new password locally, follow these steps:

>>>>>>> 3bd203cf
1. Stop and remove the existing containers and volume:

```bash
docker-compose down -v
```

The -v flag ensures the associated volume (which stores PostgreSQL data) is deleted. This is necessary to avoid authentication errors due to the old password.

2. Run a local PostgreSQL instace on Docker:

```bash
docker compose up db -d
```

## Development Tools

- **uv**: For Python package management and virtual environments
- **Ruff**: For linting and code formatting
- **Pydantic**: For data validation
- **SQLAlchemy**: For database ORM
- **Alembic**: For database migrations
- **FastAPI**: For API development
- **Uvicorn**: For ASGI server<|MERGE_RESOLUTION|>--- conflicted
+++ resolved
@@ -52,16 +52,8 @@
 source .venv/bin/activate  # On Windows: .\.venv\Scripts\activate
 ```
 
-3. Create .env file from .env.example
-4. setup your supabase and Twilio accounts and paste credentials in your .env file
+2. Assure the Supabase database is set:
 
-5. Set local environment variables:
-
-<<<<<<< HEAD
-=======
-2. Set local environment variables:
-
->>>>>>> 3bd203cf
 - Create .env file from .env.example
 
 - Fill in variable values. Reach out to TA or Ron for keys.
@@ -123,19 +115,11 @@
 - Implementation will proceed once Next.js login functionality is ready
 - The current `twilio_service.py` is for demonstration purposes only!
 - This step is done BUT: To see how to setup twilio with supabase check https://supabase.com/docs/guides/auth/phone-login?showSmsProvider=Twilio#! . To set it in the CSEE x Personio Supabase account contact TA or META team
-<<<<<<< HEAD
 
 ## Updating PostgreSQL Password (Local Docker)
 
 If the PostgreSQL password has changed and you need to apply the new password locally, follow these steps:
 
-=======
-
-## Updating PostgreSQL Password (Local Docker)
-
-If the PostgreSQL password has changed and you need to apply the new password locally, follow these steps:
-
->>>>>>> 3bd203cf
 1. Stop and remove the existing containers and volume:
 
 ```bash
