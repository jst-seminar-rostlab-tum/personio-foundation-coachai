--- conflicted
+++ resolved
@@ -30,11 +30,8 @@
   "pgvector>=0.2.5,<0.4",
   "langchain-huggingface>=0.2.0",
   "langchain-postgres>=0.0.14",
-<<<<<<< HEAD
   "langchain-openai>=0.3.21",
-=======
   "google-genai>=1.19.0",
->>>>>>> 0af2a6cb
 ]
 
 [tool.setuptools]
