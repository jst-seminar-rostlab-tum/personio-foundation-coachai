[project]
name = "coachAI-backend"
version = "0.1.0"
description = "A smart, voice-based training app for HR professionals to master difficult conversations through guided preparation, realistic simulations, and actionable feedback"
readme = "README.md"
requires-python = ">=3.9,<4.0"
dependencies = [
  "fastapi[standard]>=0.112.1",
  "sqlalchemy>=2.0.22",
  "pydantic>=2.4.2",
  "pydantic-settings>=2.0.3",
  "psycopg[binary]>=3.2.0",
  "alembic>=1.12.0",
  "python-jose>=3.3.0",
  "passlib>=1.7.4",
  "python-multipart>=0.0.6",
  "email-validator>=2.0.0",
  "pre-commit>=4.2.0",
  "sqlmodel>=0.0.24",
  "prisma>=0.11.0",
  "twilio>=8.12.0",
  "python-dotenv>=1.0.0",
<<<<<<< HEAD
  "psycopg2-binary>=2.9.10",
=======
  "openai>=1.81.0",
>>>>>>> 55f5b229
]

[tool.uv.workspace]
members = ["backend"]

[dependency-groups]
dev = [
  "ruff>=0.11.9",
  "pre-commit>=4.2.0",
  "pytest",
  "pytest-asyncio",
  "pytest-postgresql",
  "httpx",
  "respx",
]

lint = ["ruff"]<|MERGE_RESOLUTION|>--- conflicted
+++ resolved
@@ -20,11 +20,8 @@
   "prisma>=0.11.0",
   "twilio>=8.12.0",
   "python-dotenv>=1.0.0",
-<<<<<<< HEAD
   "psycopg2-binary>=2.9.10",
-=======
   "openai>=1.81.0",
->>>>>>> 55f5b229
 ]
 
 [tool.uv.workspace]
