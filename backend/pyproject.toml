[project]
name = "coachAI-backend"
version = "0.1.0"
description = "A smart, voice-based training app for HR professionals to master difficult conversations through guided preparation, realistic simulations, and actionable feedback"
readme = "README.md"
requires-python = ">=3.13.0"
dependencies = [
    "fastapi[standard]>=0.112.1",
    "sqlalchemy>=2.0.22",
    "pydantic>=2.4.2",
    "pydantic-settings>=2.0.3",
    "psycopg[binary]>=3.2.0",
    "alembic>=1.16.1",
    "python-jose>=3.3.0",
    "passlib>=1.7.4",
    "python-multipart>=0.0.6",
    "pre-commit>=4.2.0",
    "sqlmodel>=0.0.24",
    "twilio>=8.12.0",
    "python-dotenv>=1.0.0",
    "psycopg2-binary>=2.9.10",
    "openai>=1.81.0",
    "langchain>=0.3.25",
    "langchain-community>0.3.20",
    "langchain-google-genai>=2.0.10",
    "google-generativeai>=0.8.5",
    "supabase~=2.18.0",
    "pypdf>=5.4.0",
    "pgvector>=0.2.5,<0.4",
    "langchain-openai>=0.3.21",
    "google-genai>=1.19.0",
    "google-cloud-storage==2.19",
    "pyjwt>=2.10.1",
    "puremagic>=1.29",
    "ffmpeg-python>=0.2.0",
    "langchain-google-vertexai>=2.0.27",
    "apscheduler>=3.11.0",
    "pytz>=2025.0",
    "pymupdf>=1.26.5",
<<<<<<< HEAD
    "supabase-auth>=2.12.3",
=======
    "gotrue>=2.12.4",
    "sentry-sdk[fastapi]>=2.41.0",
>>>>>>> ee50330a
]

[tool.setuptools]
packages = [
    "rag",
    "data",
    "models",
    "routers",
    "schemas",
    "services",
    "connections",
]


[dependency-groups]
dev = [
    "ruff>=0.11.9",
    "pre-commit>=4.2.0",
    "pytest",
    "pytest-asyncio",
    "pytest-postgresql",
    "httpx",
    "respx",
    "deptry>=0.23.0",
    "pip-audit>=2.9.0",
    "pytest-mock>=3.15.1",
]

lint = ["ruff"]<|MERGE_RESOLUTION|>--- conflicted
+++ resolved
@@ -37,12 +37,9 @@
     "apscheduler>=3.11.0",
     "pytz>=2025.0",
     "pymupdf>=1.26.5",
-<<<<<<< HEAD
     "supabase-auth>=2.12.3",
-=======
     "gotrue>=2.12.4",
     "sentry-sdk[fastapi]>=2.41.0",
->>>>>>> ee50330a
 ]
 
 [tool.setuptools]
