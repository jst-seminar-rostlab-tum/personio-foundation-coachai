[project]
name = "coachAI-backend"
version = "0.1.0"
description = "A smart, voice-based training app for HR professionals to master difficult conversations through guided preparation, realistic simulations, and actionable feedback"
readme = "README.md"
requires-python = ">=3.12.7"
dependencies = [
  "fastapi[standard]>=0.112.1",
  "sqlalchemy>=2.0.22",
  "pydantic>=2.4.2",
  "pydantic-settings>=2.0.3",
  "psycopg[binary]>=3.2.0",
  "alembic>=1.12.0",
  "python-jose>=3.3.0",
  "passlib>=1.7.4",
  "python-multipart>=0.0.6",
  "email-validator>=2.0.0",
  "pre-commit>=4.2.0",
  "sqlmodel>=0.0.24",
  "twilio>=8.12.0",
  "python-dotenv>=1.0.0",
  "psycopg2-binary>=2.9.10",
  "openai>=1.81.0",
  "langchain>=0.3.25",
  "langchain-community>0.3.20",
  "langchain-google-genai>=2.0.10",
  "google-generativeai>=0.8.5",
  "supabase>=2.15.2",
  "pypdf>=5.4.0",
  "pgvector>=0.2.5,<0.4",
  "langchain-huggingface>=0.2.0",
  "langchain-postgres>=0.0.14",
<<<<<<< HEAD
  "pyjwt>=2.10.1",
=======
  "langchain-openai>=0.3.21",
  "google-genai>=1.19.0",
>>>>>>> 6c2baeda
]

[tool.setuptools]
packages = [
  "rag",
  "data",
  "models",
  "routers",
  "schemas",
  "services",
  "connections",
]


[dependency-groups]
dev = [
  "ruff>=0.11.9",
  "pre-commit>=4.2.0",
  "pytest",
  "pytest-asyncio",
  "pytest-postgresql",
  "httpx",
  "respx",
]

lint = ["ruff"]<|MERGE_RESOLUTION|>--- conflicted
+++ resolved
@@ -30,12 +30,9 @@
   "pgvector>=0.2.5,<0.4",
   "langchain-huggingface>=0.2.0",
   "langchain-postgres>=0.0.14",
-<<<<<<< HEAD
-  "pyjwt>=2.10.1",
-=======
   "langchain-openai>=0.3.21",
   "google-genai>=1.19.0",
->>>>>>> 6c2baeda
+  "pyjwt>=2.10.1",
 ]
 
 [tool.setuptools]
