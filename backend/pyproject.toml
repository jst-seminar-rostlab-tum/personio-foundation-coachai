--- conflicted
+++ resolved
@@ -5,23 +5,6 @@
 readme = "README.md"
 requires-python = ">=3.9,<4.0"
 dependencies = [
-<<<<<<< HEAD
-    "fastapi[standard]>=0.112.1",
-    "sqlalchemy>=2.0.22",
-    "pydantic>=2.4.2",
-    "pydantic-settings>=2.0.3",
-    "psycopg[binary]>=3.2.0",
-    "alembic>=1.12.0",
-    "python-jose>=3.3.0",
-    "passlib>=1.7.4",
-    "python-multipart>=0.0.6",
-    "email-validator>=2.0.0",
-    "pre-commit>=4.2.0",
-    "prisma>=0.11.0",
-    "twilio>=8.12.0",
-    "python-dotenv>=1.0.0",
-    "openai>=1.81.0",
-=======
   "fastapi[standard]>=0.112.1",
   "sqlalchemy>=2.0.22",
   "pydantic>=2.4.2",
@@ -33,11 +16,10 @@
   "python-multipart>=0.0.6",
   "email-validator>=2.0.0",
   "pre-commit>=4.2.0",
-  "sqlmodel>=0.0.24",
   "prisma>=0.11.0",
   "twilio>=8.12.0",
   "python-dotenv>=1.0.0",
->>>>>>> 07978e50
+  "openai>=1.81.0",
 ]
 
 [tool.uv.workspace]
