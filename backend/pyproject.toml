--- conflicted
+++ resolved
@@ -36,11 +36,8 @@
     "langchain-google-vertexai>=2.0.27",
     "apscheduler>=3.11.0",
     "pytz>=2025.0",
-<<<<<<< HEAD
     "pymupdf>=1.26.5",
-=======
     "gotrue>=2.12.4",
->>>>>>> e9138ad4
 ]
 
 [tool.setuptools]
