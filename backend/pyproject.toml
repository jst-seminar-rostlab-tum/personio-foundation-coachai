[project]
name = "coachAI-backend"
version = "0.1.0"
description = "A smart, voice-based training app for HR professionals to master difficult conversations through guided preparation, realistic simulations, and actionable feedback"
readme = "README.md"
requires-python = "==3.12.7"
dependencies = [
<<<<<<< HEAD
    "fastapi[standard]>=0.112.1",
    "sqlalchemy>=2.0.22",
    "pydantic>=2.4.2",
    "pydantic-settings>=2.0.3",
    "psycopg2-binary>=2.9.9",
    "alembic>=1.12.0",
    "python-jose>=3.3.0",
    "passlib>=1.7.4",
    "python-multipart>=0.0.6",
    "email-validator>=2.0.0",
    "pre-commit>=4.2.0",
    "google-genai>=1.16.1",
    "opencv-python>=4.11.0.86",
    "pyaudio>=0.2.14",
    "pillow>=11.2.1",
    "mss>=10.0.0",
=======
  "fastapi[standard]>=0.112.1",
  "sqlalchemy>=2.0.22",
  "pydantic>=2.4.2",
  "pydantic-settings>=2.0.3",
  "psycopg[binary]>=3.2.0",
  "alembic>=1.12.0",
  "python-jose>=3.3.0",
  "passlib>=1.7.4",
  "python-multipart>=0.0.6",
  "email-validator>=2.0.0",
  "pre-commit>=4.2.0",
  "sqlmodel>=0.0.24",
  "twilio>=8.12.0",
  "python-dotenv>=1.0.0",
  "psycopg2-binary>=2.9.10",
  "openai>=1.81.0",
  "langchain>=0.3.25",
  "langchain-community>0.3.20",
  "langchain-google-genai>=2.0.10",
  "google-generativeai>=0.8.5",
  "supabase>=2.15.2",
  "pypdf>=5.4.0",
  "pgvector>=0.2.5,<0.4",
  "langchain-huggingface>=0.2.0",
  "langchain-postgres>=0.0.14",
]

[tool.setuptools]
packages = [
  "rag",
  "data",
  "models",
  "routers",
  "schemas",
  "services",
  "connections",
>>>>>>> dfc88101
]


[dependency-groups]
dev = [
  "ruff>=0.11.9",
  "pre-commit>=4.2.0",
  "pytest",
  "pytest-asyncio",
  "pytest-postgresql",
  "httpx",
  "respx",
]

lint = ["ruff"]<|MERGE_RESOLUTION|>--- conflicted
+++ resolved
@@ -5,24 +5,6 @@
 readme = "README.md"
 requires-python = "==3.12.7"
 dependencies = [
-<<<<<<< HEAD
-    "fastapi[standard]>=0.112.1",
-    "sqlalchemy>=2.0.22",
-    "pydantic>=2.4.2",
-    "pydantic-settings>=2.0.3",
-    "psycopg2-binary>=2.9.9",
-    "alembic>=1.12.0",
-    "python-jose>=3.3.0",
-    "passlib>=1.7.4",
-    "python-multipart>=0.0.6",
-    "email-validator>=2.0.0",
-    "pre-commit>=4.2.0",
-    "google-genai>=1.16.1",
-    "opencv-python>=4.11.0.86",
-    "pyaudio>=0.2.14",
-    "pillow>=11.2.1",
-    "mss>=10.0.0",
-=======
   "fastapi[standard]>=0.112.1",
   "sqlalchemy>=2.0.22",
   "pydantic>=2.4.2",
@@ -59,7 +41,6 @@
   "schemas",
   "services",
   "connections",
->>>>>>> dfc88101
 ]
 
 
