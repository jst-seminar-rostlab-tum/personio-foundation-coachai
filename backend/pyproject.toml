[project]
name = "coachAI-backend"
version = "0.1.0"
description = "A smart, voice-based training app for HR professionals to master difficult conversations through guided preparation, realistic simulations, and actionable feedback"
readme = "README.md"
requires-python = "==3.12.7"
dependencies = [
  "fastapi[standard]>=0.112.1",
  "sqlalchemy>=2.0.22",
  "pydantic>=2.4.2",
  "pydantic-settings>=2.0.3",
  "psycopg[binary]>=3.2.0",
  "alembic>=1.12.0",
  "python-jose>=3.3.0",
  "passlib>=1.7.4",
  "python-multipart>=0.0.6",
  "email-validator>=2.0.0",
  "pre-commit>=4.2.0",
  "sqlmodel>=0.0.24",
  "twilio>=8.12.0",
  "python-dotenv>=1.0.0",
  "psycopg2-binary>=2.9.10",
  "openai>=1.81.0",
<<<<<<< HEAD
  "supabase>=2.15.2",
=======
  "langchain>=0.3.25",
  "langchain-community>0.3.20",
  "langchain-google-genai>=2.0.10",
  "google-generativeai>=0.8.5",
  "supabase>=2.15.2",
  "pypdf>=5.4.0",
  "pgvector>=0.2.5,<0.4",
  "langchain-huggingface>=0.2.0",
  "langchain-postgres>=0.0.14",
]

[tool.setuptools]
packages = [
  "rag",
  "data",
  "models",
  "routers",
  "schemas",
  "services",
  "connections",
>>>>>>> b797c4bb
]


[dependency-groups]
dev = [
  "ruff>=0.11.9",
  "pre-commit>=4.2.0",
  "pytest",
  "pytest-asyncio",
  "pytest-postgresql",
  "httpx",
  "respx",
]

lint = ["ruff"]<|MERGE_RESOLUTION|>--- conflicted
+++ resolved
@@ -21,9 +21,6 @@
   "python-dotenv>=1.0.0",
   "psycopg2-binary>=2.9.10",
   "openai>=1.81.0",
-<<<<<<< HEAD
-  "supabase>=2.15.2",
-=======
   "langchain>=0.3.25",
   "langchain-community>0.3.20",
   "langchain-google-genai>=2.0.10",
@@ -44,7 +41,6 @@
   "schemas",
   "services",
   "connections",
->>>>>>> b797c4bb
 ]
 
 
