{
  "backToHome": "Zurück zur Startseite",
  "backToDashboard": "Zurück zum Dashboard",
  "loading": "Wird geladen...",
  "loadMore": "Mehr laden",
  "error": "Fehler beim Laden der Daten",
  "notFound": {
    "title": "Seite nicht gefunden",
    "description": "Die Seite, die Sie aufrufen möchten, wurde möglicherweise verschoben, gelöscht oder Sie haben eine falsche URL eingegeben."
  },
  "errorPage": {
    "title": "Etwas ist schiefgelaufen",
    "description": "Es tut uns leid, aber etwas ist schiefgelaufen. Bitte versuchen Sie, die Seite zu aktualisieren, oder kontaktieren Sie den Support, falls das Problem weiterhin besteht.",
    "tryAgain": "Erneut versuchen"
  },
<<<<<<< HEAD
  "deleteAccountConfirmTitle": "Sind Sie sicher?",
  "deleteAccountConfirmDesc": "Diese Aktion kann nicht rückgängig gemacht werden.",
  "cancel": "Abbrechen",
  "confirm": "Bestätigen",
  "deleting": "Lösche...",
  "deleteAccountSuccess": "Konto wurde erfolgreich gelöscht.",
  "deleteAccountError": "Beim Löschen des Kontos ist ein Fehler aufgetreten."
=======
  "emptyList": {
    "title": "Noch keine {itemType}",
    "description": "Ihre {itemType} werden hier in Zukunft erscheinen!",
    "sessions": "Sitzungen",
    "reviews": "Bewertungen"
  }
>>>>>>> 1cb15258
}<|MERGE_RESOLUTION|>--- conflicted
+++ resolved
@@ -13,20 +13,17 @@
     "description": "Es tut uns leid, aber etwas ist schiefgelaufen. Bitte versuchen Sie, die Seite zu aktualisieren, oder kontaktieren Sie den Support, falls das Problem weiterhin besteht.",
     "tryAgain": "Erneut versuchen"
   },
-<<<<<<< HEAD
   "deleteAccountConfirmTitle": "Sind Sie sicher?",
   "deleteAccountConfirmDesc": "Diese Aktion kann nicht rückgängig gemacht werden.",
   "cancel": "Abbrechen",
   "confirm": "Bestätigen",
   "deleting": "Lösche...",
   "deleteAccountSuccess": "Konto wurde erfolgreich gelöscht.",
-  "deleteAccountError": "Beim Löschen des Kontos ist ein Fehler aufgetreten."
-=======
+  "deleteAccountError": "Beim Löschen des Kontos ist ein Fehler aufgetreten.",
   "emptyList": {
     "title": "Noch keine {itemType}",
     "description": "Ihre {itemType} werden hier in Zukunft erscheinen!",
     "sessions": "Sitzungen",
     "reviews": "Bewertungen"
   }
->>>>>>> 1cb15258
 }