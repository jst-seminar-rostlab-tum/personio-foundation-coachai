--- conflicted
+++ resolved
@@ -4,12 +4,6 @@
   "loading": "Wird geladen...",
   "loadMore": "Mehr laden",
   "error": "Fehler beim Laden der Daten",
-<<<<<<< HEAD
-  "resources": {
-    "title": "Ressourcen",
-    "subtitle": "Hilfreiche Materialien zum Herunterladen, um Ihr Wissen zu vertiefen.",
-    "by": "von"
-=======
   "notFound": {
     "title": "Seite nicht gefunden",
     "description": "Die Seite, die Sie aufrufen möchten, wurde möglicherweise verschoben, gelöscht oder Sie haben eine falsche URL eingegeben."
@@ -24,6 +18,10 @@
     "description": "Ihre {itemType} werden hier in Zukunft erscheinen!",
     "sessions": "Sitzungen",
     "reviews": "Bewertungen"
->>>>>>> 1cb15258
+  },
+  "resources": {
+    "title": "Ressourcen",
+    "subtitle": "Hilfreiche Materialien zum Herunterladen, um Ihr Wissen zu vertiefen.",
+    "by": "von"
   }
 }