{
  "metaTitle": "Neues Training - Coach AI",
  "metaDescription": "Starten Sie eine neue Trainingssitzung mit persönlichem Coaching",
  "title": "Neue Trainingssitzung",
  "steps": {
    "category": "Kategorie",
    "situation": "Situation",
    "customize": "Anpassen"
  },
  "category": {
<<<<<<< HEAD
    "title": "Wählen Sie ein Szenario",
    "options": {
      "feedback": "Feedback geben",
      "conflict": "Konfliktlösung",
      "performance": "Leistungsbeurteilung",
      "salary": "Gehaltsgespräch",
      "custom": "Individuell"
    },
    "customPlaceholder": "Z. B. Beförderungsdiskussion, Onboarding neuer Teammitglieder ...",
    "customInput": "Definieren Sie Ihren eigenen Gesprächsgegenstand"
=======
    "title": "Wählen Sie eine Gesprächskategorie *",
    "customPlaceholder": "z.B. Beförderungsgespräch, Einarbeitung neuer Kollegen ...",
    "customInput": "Definieren Sie Ihr eigenes Gesprächsthema *"
>>>>>>> 98a4b4df
  },
  "situation": {
    "title": "Beschreiben Sie Ihre Situation",
    "otherParty": {
<<<<<<< HEAD
      "title": "Wer ist der Gesprächspartner?",
      "placeholder": "Name eingeben"
    },
    "context": {
      "title": "Was ist der Kontext?",
      "placeholder": "Bitte beschreiben Sie hier den Kontext des Gesprächs."
    },
    "goal": {
      "title": "Was ist Ihr Ziel?",
      "placeholder": "Welches Ergebnis möchten Sie erreichen?"
=======
      "title": "Wer ist der Gesprächspartner? *",
      "placeholder": "Namen eingeben"
    },
    "context": {
      "title": "Was ist der Kontext? *",
      "placeholder": "Beschreiben Sie hier den Gesprächskontext."
    },
    "goal": {
      "title": "Was ist Ihr Ziel? *",
      "placeholder": "Welches Ergebnis möchten Sie erzielen?"
>>>>>>> 98a4b4df
    }
  },
  "customize": {
    "title": "Andere Partei anpassen",
    "persona": {
      "title": "Wählen Sie eine Persona",
      "about": "Über",
      "behavioralTraits": "Verhaltensmerkmale",
      "trainingFocus": "Trainingsfokus",
      "personas": {
        "positive": {
          "traits": [
            "Optimistisch und enthusiastisch",
            "Ermutigend und unterstützend",
            "Sieht Chancen in Herausforderungen",
            "Baut positive Beziehungen auf",
            "Motiviert andere natürlich"
          ],
          "trainingFocus": [
            "Ihre positive Energie aufrechterhalten",
            "Enthusiasmus konstruktiv kanalisieren",
            "Optimismus mit Realismus ausbalancieren",
            "Ihre Energie nutzen, um andere zu inspirieren",
            "Ihre natürliche Motivation nutzen"
          ]
        },
        "angry": {
          "traits": [
            "Frustriert und defensiv",
            "Kann unterbrechen oder die Stimme erheben",
            "Fokussiert sich auf Probleme und Schuld",
            "Widersteht Vorschlägen",
            "Emotional aufgeladene Reaktionen"
          ],
          "trainingFocus": [
            "Ruhig und gelassen bleiben",
            "Ihre Gefühle anerkennen",
            "Konflikte nicht eskalieren lassen",
            "Auf Lösungen, nicht auf Schuld fokussieren",
            "Ihnen Raum zum Auslassen geben"
          ]
        },
        "shy": {
          "traits": [
            "Leise und zurückhaltend",
            "Zögert, Meinungen zu teilen",
            "Zieht Zuhören dem Sprechen vor",
            "Kann Augenkontakt vermeiden",
            "Braucht Zeit zum Nachdenken"
          ],
          "trainingFocus": [
            "Einen sicheren, wertungsfreien Raum schaffen",
            "Offene Fragen stellen",
            "Ihnen Zeit zum Antworten geben",
            "Ihre Beiträge wertschätzen",
            "Vertrauen schrittweise aufbauen"
          ]
        },
        "casual": {
          "traits": [
            "Entspannt und informell",
            "Kann lockere Sprache verwenden",
            "Bevorzugt freundliche Atmosphäre",
            "Schätzt persönliche Verbindung",
            "Weniger fokussiert auf Formalitäten"
          ],
          "trainingFocus": [
            "Ihren lockeren Ton angemessen anpassen",
            "Rapport durch Gespräch aufbauen",
            "Diskussionen freundlich aber professionell halten",
            "Verständliche Beispiele verwenden",
            "Grenzen wahren, aber zugänglich bleiben"
          ]
        },
        "sad": {
          "traits": [
            "Zurückgezogen und still",
            "Kann desinteressiert wirken",
            "Fokussiert sich auf negative Aspekte",
            "Niedrige Energie und Motivation",
            "Braucht emotionale Unterstützung"
          ],
          "trainingFocus": [
            "Empathie und Verständnis zeigen",
            "Emotionale Unterstützung anbieten",
            "Ihnen helfen, positive Aspekte zu sehen",
            "Geduldig mit ihrem Tempo sein",
            "Kleine Schritte nach vorne ermutigen"
          ]
        }
      }
    },
    "difficulty": {
<<<<<<< HEAD
      "title": "Schwierigkeitsgrad",
      "options": {
        "easy": "Einfach",
        "medium": "Mittel",
        "hard": "Schwer"
      }
    },
    "emotionalTone": {
      "title": "Emotionaler Ton",
      "options": {
        "positive": "Positiv",
        "neutral": "Neutral",
        "negative": "Negativ"
      }
    },
    "complexity": {
      "title": "Antwortkomplexität",
      "options": {
        "simple": "Einfach",
        "medium": "Mittel",
        "complex": "Komplex"
      }
=======
      "title": "Schwierigkeitsgrad *"
    },
    "emotionalTone": {
      "title": "Emotionaler Ton *"
    },
    "complexity": {
      "title": "Antwortkomplexität *"
>>>>>>> 98a4b4df
    }
  },
  "categories": {
    "givingFeedback": {
      "name": "Feedback geben",
<<<<<<< HEAD
      "iconUri": "/icons/category-giving_feedback.svg",
      "description": "Fördern Sie Entwicklung durch klares, konstruktives Feedback in jeder Situation.",
=======
>>>>>>> 98a4b4df
      "defaultContext": "Einzelgespräch mit einem Teammitglied.",
      "defaultGoal": "Konstruktives Feedback effektiv geben.",
      "defaultOtherParty": "Teammitglied"
    },
    "performanceReviews": {
      "name": "Leistungsbeurteilungen",
<<<<<<< HEAD
      "iconUri": "/icons/category-performance_reviews.svg",
      "description": "Motivieren und begleiten Sie Mitarbeitende mit wertschätzenden Beurteilungen.",
=======
>>>>>>> 98a4b4df
      "defaultContext": "Formelles Gespräch zur Leistungsbeurteilung.",
      "defaultGoal": "Leistung von Mitarbeitern evaluieren und besprechen.",
      "defaultOtherParty": "Mitarbeiter/in"
    },
    "conflictResolution": {
      "name": "Konfliktlösung",
<<<<<<< HEAD
      "iconUri": "/icons/category-conflict_resolution.svg",
      "description": "Lernen Sie, Konflikte zu lösen und ein positives Teamklima zu schaffen.",
=======
>>>>>>> 98a4b4df
      "defaultContext": "Konfliktlösungsgespräch zwischen Teammitgliedern.",
      "defaultGoal": "Konflikte lösen und Teamdynamik verbessern.",
      "defaultOtherParty": "Teammitglieder"
    },
    "salaryDiscussions": {
      "name": "Gehaltsgespräche",
<<<<<<< HEAD
      "iconUri": "/icons/category-salary_discussions.svg",
      "description": "Bereiten Sie sich auf offene, selbstbewusste und erfolgreiche Gehaltsgespräche vor.",
      "defaultContext": "Verhandlungsgespräch über das Gehalt.",
      "defaultGoal": "Eine für beide Seiten vorteilhafte Einigung zum Gehalt erzielen.",
=======
      "defaultContext": "Gehaltsverhandlungsgespräch.",
      "defaultGoal": "Eine für beide Seiten vorteilhafte Gehaltsvereinbarung treffen.",
>>>>>>> 98a4b4df
      "defaultOtherParty": "Arbeitgeber"
    }
  },
  "errorMessage": "Fehler beim Erstellen des Szenarios. Bitte versuchen Sie es später noch einmal.",
  "easy": "Einfach",
  "medium": "Mittel",
  "hard": "Schwer",
  "simple": "Einfach",
  "complex": "Komplex",
  "neutral": "Neutral",
  "creating": "Wird erstellt...",
  "create": "Erstellen"
}<|MERGE_RESOLUTION|>--- conflicted
+++ resolved
@@ -8,38 +8,13 @@
     "customize": "Anpassen"
   },
   "category": {
-<<<<<<< HEAD
-    "title": "Wählen Sie ein Szenario",
-    "options": {
-      "feedback": "Feedback geben",
-      "conflict": "Konfliktlösung",
-      "performance": "Leistungsbeurteilung",
-      "salary": "Gehaltsgespräch",
-      "custom": "Individuell"
-    },
-    "customPlaceholder": "Z. B. Beförderungsdiskussion, Onboarding neuer Teammitglieder ...",
-    "customInput": "Definieren Sie Ihren eigenen Gesprächsgegenstand"
-=======
     "title": "Wählen Sie eine Gesprächskategorie *",
     "customPlaceholder": "z.B. Beförderungsgespräch, Einarbeitung neuer Kollegen ...",
     "customInput": "Definieren Sie Ihr eigenes Gesprächsthema *"
->>>>>>> 98a4b4df
   },
   "situation": {
     "title": "Beschreiben Sie Ihre Situation",
     "otherParty": {
-<<<<<<< HEAD
-      "title": "Wer ist der Gesprächspartner?",
-      "placeholder": "Name eingeben"
-    },
-    "context": {
-      "title": "Was ist der Kontext?",
-      "placeholder": "Bitte beschreiben Sie hier den Kontext des Gesprächs."
-    },
-    "goal": {
-      "title": "Was ist Ihr Ziel?",
-      "placeholder": "Welches Ergebnis möchten Sie erreichen?"
-=======
       "title": "Wer ist der Gesprächspartner? *",
       "placeholder": "Namen eingeben"
     },
@@ -50,7 +25,6 @@
     "goal": {
       "title": "Was ist Ihr Ziel? *",
       "placeholder": "Welches Ergebnis möchten Sie erzielen?"
->>>>>>> 98a4b4df
     }
   },
   "customize": {
@@ -144,7 +118,6 @@
       }
     },
     "difficulty": {
-<<<<<<< HEAD
       "title": "Schwierigkeitsgrad",
       "options": {
         "easy": "Einfach",
@@ -167,62 +140,39 @@
         "medium": "Mittel",
         "complex": "Komplex"
       }
-=======
-      "title": "Schwierigkeitsgrad *"
-    },
-    "emotionalTone": {
-      "title": "Emotionaler Ton *"
-    },
-    "complexity": {
-      "title": "Antwortkomplexität *"
->>>>>>> 98a4b4df
     }
   },
   "categories": {
     "givingFeedback": {
       "name": "Feedback geben",
-<<<<<<< HEAD
       "iconUri": "/icons/category-giving_feedback.svg",
       "description": "Fördern Sie Entwicklung durch klares, konstruktives Feedback in jeder Situation.",
-=======
->>>>>>> 98a4b4df
       "defaultContext": "Einzelgespräch mit einem Teammitglied.",
       "defaultGoal": "Konstruktives Feedback effektiv geben.",
       "defaultOtherParty": "Teammitglied"
     },
     "performanceReviews": {
       "name": "Leistungsbeurteilungen",
-<<<<<<< HEAD
       "iconUri": "/icons/category-performance_reviews.svg",
       "description": "Motivieren und begleiten Sie Mitarbeitende mit wertschätzenden Beurteilungen.",
-=======
->>>>>>> 98a4b4df
       "defaultContext": "Formelles Gespräch zur Leistungsbeurteilung.",
       "defaultGoal": "Leistung von Mitarbeitern evaluieren und besprechen.",
       "defaultOtherParty": "Mitarbeiter/in"
     },
     "conflictResolution": {
       "name": "Konfliktlösung",
-<<<<<<< HEAD
       "iconUri": "/icons/category-conflict_resolution.svg",
       "description": "Lernen Sie, Konflikte zu lösen und ein positives Teamklima zu schaffen.",
-=======
->>>>>>> 98a4b4df
       "defaultContext": "Konfliktlösungsgespräch zwischen Teammitgliedern.",
       "defaultGoal": "Konflikte lösen und Teamdynamik verbessern.",
       "defaultOtherParty": "Teammitglieder"
     },
     "salaryDiscussions": {
       "name": "Gehaltsgespräche",
-<<<<<<< HEAD
       "iconUri": "/icons/category-salary_discussions.svg",
       "description": "Bereiten Sie sich auf offene, selbstbewusste und erfolgreiche Gehaltsgespräche vor.",
-      "defaultContext": "Verhandlungsgespräch über das Gehalt.",
-      "defaultGoal": "Eine für beide Seiten vorteilhafte Einigung zum Gehalt erzielen.",
-=======
       "defaultContext": "Gehaltsverhandlungsgespräch.",
       "defaultGoal": "Eine für beide Seiten vorteilhafte Gehaltsvereinbarung treffen.",
->>>>>>> 98a4b4df
       "defaultOtherParty": "Arbeitgeber"
     }
   },
@@ -234,5 +184,7 @@
   "complex": "Komplex",
   "neutral": "Neutral",
   "creating": "Wird erstellt...",
-  "create": "Erstellen"
+  "create": "Erstellen",
+  "personaSelection": "Persona-Auswahl",
+  "difficultyTitle": "Schwierigkeitsgrad"
 }