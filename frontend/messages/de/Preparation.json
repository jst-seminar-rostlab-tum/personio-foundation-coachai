--- conflicted
+++ resolved
@@ -6,25 +6,11 @@
     "title": "Konstruktives Feedback geben",
     "description": "Sie müssen mit Sarah sprechen, einem Teammitglied, das in letzter Zeit mehrere Fristen verpasst hat. Das wirkt sich auf die Teamatmosphäre und den Projektplan aus. Ihr Ziel ist es, das Thema konstruktiv anzusprechen und gleichzeitig eine positive Arbeitsbeziehung aufrechtzuerhalten."
   },
-<<<<<<< HEAD
-  "objectives": {
-    "title": "Ziele"
-  },
-  "preparation": {
-    "title": "Vorbereitungs Checkliste"
-  },
-  "keyConcepts": {
-    "title": "Wichtige Begriffe"
-  },
   "navigation": {
     "back": "Zurück",
     "start": "Training starten",
     "starting": "Wird gestartet..."
   },
-  "loadingText": "Bereite Ziele und Checkliste vor...",
-  "sessionCreationError": "Fehler beim Erstellen der Trainingssitzung. Bitte versuchen Sie es später erneut.",
-  "getPreparationError": "Fehler beim Abrufen der Vorbereitungsdaten. Bitte versuchen Sie es später erneut."
-=======
   "objectives": "Ziele",
   "preparation": "Vorbereitungscheckliste",
   "resources": "Ressourcen",
@@ -32,5 +18,4 @@
   "loadingText": "Ziele und Checkliste werden vorbereitet...",
   "sessionCreationError": "Fehler beim Erstellen der Trainingssitzung. Bitte versuchen Sie es später noch einmal.",
   "getPreparationError": "Fehler beim Abrufen der Vorbereitungsdaten. Bitte versuchen Sie es später noch einmal."
->>>>>>> a6f53764
 }