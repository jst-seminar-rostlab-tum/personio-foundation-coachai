{
  "metaTitle": "Trainingsseinstellungen - Coach AI",
  "metaDescription": "Passen Sie Ihre Trainingsseinstellungen an",
  "title": "Trainingseinstellungen",
  "backToDashboard": "Zurück zum Dashboard",
  "privacyControls": "Datenschutzeinstellungen",
  "storeAudioTranscripts": "Gesprächsaudio und Transkripte speichern",
  "export": "Exportieren",
  "exportData": "Persönliche Daten exportieren",
  "deleteAccount": "Konto löschen",
  "requestDeletion": "Löschung anfordern",
  "personalizationSettings": "Personalisierungseinstellungen",
  "saveSettings": "Einstellungen speichern",
  "ninetyDays": "Ihre Audiodateien und Transkripte werden für 90 Tage gespeichert und sind im Trainingsverlauf einsehbar.",
  "zeroDays": "Ihre Audiodateien und Transkripte werden nicht gespeichert.",
  "deleteAccountConfirmTitle": "Sind Sie sicher?",
  "deleteAccountConfirmDesc": "Diese Aktion kann nicht rückgängig gemacht werden.",
  "cancel": "Abbrechen",
  "confirm": "Bestätigen",
  "preferences": {
    "language": {
      "label": "Bevorzugte Sprache",
      "en": "Englisch",
      "es": "Spanisch",
      "fr": "Französisch"
    },
    "learningStyle": {
      "label": "Bevorzugter Lernstil",
      "visual": "Visuell",
      "handson": "Praktische Übungen",
      "auditory": "Auditiv",
      "kinesthetic": "Kinästhetisch"
    },
    "session": {
      "label": "Bevorzugte Sitzungsdauer",
      "short": "Weniger als 30 Minuten",
      "medium": "30–60 Minuten",
      "long": "Über 1 Stunde"
    }
  },
  "leadershipGoals": {
    "currentRole": {
      "label": "Aktuelle Rolle",
      "tl": "Teamleiter",
      "rec": "Recruiting-Spezialist",
      "tr": "Trainee"
    },
    "primaryGoals": {
      "label": "Hauptziele",
      "feedback": "Konstruktives Feedback geben",
      "coaching": "Coaching & Mentoring",
      "coping": "Bewältigungsstrategien"
    }
  },
<<<<<<< HEAD
  "deleting": "Lösche..."
=======
  "saveSettingsSuccess": "Ihre Einstellungen wurden erfolgreich gespeichert.",
  "saveSettingsError": "Beim Speichern Ihrer Einstellungen ist ein Fehler aufgetreten. Bitte versuchen Sie es später erneut."
>>>>>>> d9c6daa1
}<|MERGE_RESOLUTION|>--- conflicted
+++ resolved
@@ -52,10 +52,7 @@
       "coping": "Bewältigungsstrategien"
     }
   },
-<<<<<<< HEAD
+  "saveSettingsSuccess": "Ihre Einstellungen wurden erfolgreich gespeichert.",
+  "saveSettingsError": "Beim Speichern Ihrer Einstellungen ist ein Fehler aufgetreten. Bitte versuchen Sie es später erneut.",
   "deleting": "Lösche..."
-=======
-  "saveSettingsSuccess": "Ihre Einstellungen wurden erfolgreich gespeichert.",
-  "saveSettingsError": "Beim Speichern Ihrer Einstellungen ist ein Fehler aufgetreten. Bitte versuchen Sie es später erneut."
->>>>>>> d9c6daa1
 }