{
  "HomePage": {
    "metaTitle": "Coach AI",
    "metaDescription": "Practice difficult workplace conversations and receive real-time feedback to improve your communication and leadership skills.",
    "welcome": "Welcome to ",
    "appName": "CoachAI",
    "description": "Full-stack application with TypeScript and Python",
    "header": {
      "appName": "Leadership Coach",
      "signIn": "Sign In",
      "getStarted": "Get Started"
    },
    "hero": {
      "badge": "AI-Powered Leadership Training",
      "title": "Develop exceptional leadership skills with AI coaching",
      "description": "Practice difficult workplace conversations and receive real-time feedback to improve your communication and leadership skills.",
      "cta": {
        "primary": "Get Started Now",
        "secondary": "Watch How It Works"
      }
    },
    "howItWorks": {
      "title": "How AI Leadership Coach Works",
      "description": "Our platform uses AI to create realistic conversation scenarios, allowing you to practice and improve your leadership skills in a safe environment.",
      "steps": {
        "1": {
          "title": "Describe Your Scenario",
          "description": "Choose from pre-defined scenarios or create a custom one that matches your specific workplace challenges."
        },
        "2": {
          "title": "Practice with Voice AI",
          "description": "Engage in realistic voice conversations with our AI, which responds with different personalities and reactions."
        },
        "3": {
          "title": "Receive Detailed Feedback",
          "description": "Get personalized analysis on your tone, empathy, clarity, and structure with actionable improvement tips."
        }
      },
      "cta": "Start Your First Training"
    },
    "features": {
      "title": "Powerful Features for Leadership Development",
      "description": "Everything you need to master difficult workplace conversations and become a more effective leader.",
      "items": {
        "simulations": {
          "title": "Realistic Simulations",
          "description": "Practice with AI that responds naturally to your communication style and approach."
        },
        "voice": {
          "title": "Voice-Based Training",
          "description": "Engage in actual conversations that mimic real workplace interactions."
        },
        "feedback": {
          "title": "AI-Powered Feedback",
          "description": "Receive detailed analysis and personalized suggestions after each session."
        },
        "progress": {
          "title": "Progress Tracking",
          "description": "Monitor your improvement over time with detailed metrics and insights."
        },
        "gamification": {
          "title": "Gamification",
          "description": "Stay motivated with badges, achievements, and progress milestones."
        },
        "personalized": {
          "title": "Personalized Learning",
          "description": "Focus on the specific skills and scenarios most relevant to your role."
        }
      }
    },
    "cta": {
      "title": "Ready to transform your leadership skills?",
      "description": "Join thousands of professionals who are using AI to become more effective leaders.",
      "button": "Get Started Now"
    },
    "footer": {
      "appName": "Leadership Coach",
      "links": {
        "privacy": "Privacy Policy",
        "terms": "Terms of Service",
        "cookies": "Cookie Policy"
      },
      "copyright": "© 2025 AI Leadership Coach. All rights reserved."
    }
  },
  "NewTraining": {
<<<<<<< HEAD
=======
    "metaTitle": "New Training - Coach AI",
    "metaDescription": "Start a new training session with personalized coaching",
>>>>>>> 3bd203cf
    "title": "New Training Session",
    "steps": {
      "category": "Category",
      "situation": "Situation",
      "customize": "Customize"
    },
    "category": {
      "title": "Choose a Conversation Category",
      "options": {
        "feedback": "Giving Feedback",
        "conflict": "Conflict Resolution",
        "performance": "Performance Reviews",
        "salary": "Salary Discussions",
        "custom": "Custom"
      },
      "customPlaceholder": "E.g., Promotion discussion, Onboarding new team member...",
      "customInput": "Define your own conversation topic:"
    },
    "situation": {
      "title": "Describe your Situation",
      "party": {
        "title": "Who is the other party?",
        "options": {
          "employee": "Employee",
          "manager": "Manager",
          "peer": "Peer/Colleague",
          "stakeholder": "Stakeholder",
          "other": "Other"
        },
        "otherPlaceholder": "Other name"
      },
      "context": {
        "title": "What is the context?",
        "placeholder": "Please specify the context of the conversation here."
      },
      "goal": {
        "title": "What is your goal?",
        "placeholder": "What outcome do you hope to achieve?"
      }
    },
    "customize": {
      "title": "Customize your Training",
      "difficulty": {
        "title": "Difficulty Level",
        "options": {
          "easy": "Easy",
          "medium": "Medium",
          "hard": "Hard"
        }
      },
      "emotionalTone": {
        "title": "Emotional Tone",
        "options": {
          "positive": "Positive",
          "neutral": "Neutral",
          "negative": "Negative"
        }
      },
      "complexity": {
        "title": "Response Complexity",
        "options": {
          "simple": "Simple",
          "medium": "Medium",
          "complex": "Complex"
        }
      }
    },
    "navigation": {
      "back": "Go Back",
      "next": "Next Step",
      "create": "Create Training"
    }
  },
<<<<<<< HEAD
  "LoginPage": {
    "welcome": "Welcome to Leadership Coach",
    "description": "Start Your Leadership Coaching Journey",
    "SignInTab": {
      "title": "Sign-In",
      "emailInputLabel": "Email",
      "emailInputPlaceholder": "Enter Your Email",
      "emailInputError": "Email is invalid",
      "passwordInputLabel": "Password",
      "passwordInputPlaceholder": "Enter Your Password",
      "passwordInputError": "Password is invalid",
      "stayLoggedInCheckboxLabel": "Stay Logged In",
      "signInButtonLabel": "Sign In",
      "signInWithGoogleButtonLabel": "Or Sign In With Google"
    },
    "SignUpTab": {
      "title": "Sign-Up",
      "fullNameInputLabel": "Full Name *",
      "fullNameInputPlaceholder": "Your Name",
      "fullNameInputError": "Name is invalid",
      "emailInputLabel": "Email *",
      "emailInputPlaceholder": "Your Email",
      "emailInputError": "Email is invalid",
      "phoneNumberInputLabel": "Phone Number *",
      "phoneNumberInputPlaceholder": "Your Phone Number",
      "phoneNumberInputError": "Phone number is invalid",
      "passwordInputLabel": "Password *",
      "passwordInputPlaceholder": "Create a Password",
      "passwordInputRequirementOneLabel": "At least 8 characters",
      "passwordInputRequirementTwoLabel": "At least one uppercase letter",
      "passwordInputRequirementThreeLabel": "At least one special character (!@#$%^&*)",
      "gdprAdherenceText": "We strictly adhere to GDPR by collecting only essential data, storing nothing unnecessary, and deleting data as soon as possible. ",
      "readMoreOnGdprLink": "read more",
      "agreeToTermsCheckboxLabel": "I agree to the Terms of Service and Privacy Policy",
      "signUpButtonLabel": "Sign Up",
      "signUpWithGoogleButtonLabel": "Or Sign Up With Google",
      "genericError": "An error occurred during sign up"
    },
    "VerificationPopup": {
      "title": "Verify Your Phone Number",
      "descriptionPartOne": "We've sent a verification code to ",
      "descriptionPartTwo": ". Please enter it below.",
      "codeInputLabel": "Verification Code",
      "codeInputPlaceholder": "Enter 6-digit code",
      "codeInputError": "Invalid verification code",
      "resendButtonLabel": "Resend code",
      "verifyButtonLabel": "Verify",
      "verifyingButtonLabel": "Verifying...",
      "cancelButtonLabel": "Cancel",
      "genericError": "An error occurred during verification"
    },
    "PrivacyPolicyDialog": {
      "title": "Privacy Policy",
      "dataProcessing": {
        "title": "Data Processing",
        "table": {
          "headers": {
            "personalData": "Personal Data Processed",
            "purpose": "Purpose",
            "storageDuration": "Storage Duration"
          },
          "accountInfo": {
            "title": "Account Information",
            "description": "E-mail, phone number, preferred language",
            "purposes": {
              "signIn": "Sign in and account management",
              "phoneVerification": "Phone number verification",
              "setLanguage": "Set language for UI and AI"
            },
            "storage": {
              "collectedAt": "Collected at sign-up",
              "retained": "Retained until account deletion"
            }
          },
          "aiPersonalization": {
            "title": "AI Personalization",
            "description": "Role, leadership experience, goals, confidence levels",
            "purposes": {
              "provideTips": "Provide tips before sessions",
              "personalizeResponses": "Personalize responses during sessions",
              "provideFeedback": "Provide feedback after sessions"
            },
            "storage": {
              "collectedAt": "Collected at sign-up",
              "retained": "Retained until account deletion"
            }
          },
          "voiceRecordings": {
            "title": "Voice Recordings",
            "description": "Audio recordings during training sessions",
            "purposes": {
              "reviewSessions": "Allows users to review past training sessions by listening to the audio recording"
            },
            "storage": {
              "collectedAt": "Collected at recording time",
              "retainedConsent": "Retained for 90 days if consent is given",
              "deletedImmediately": "Deleted permanently and immediately otherwise"
            }
          },
          "usageMetrics": {
            "title": "Usage Metrics",
            "description": "Days logged in, training sessions, AI tokens used, ...",
            "purposes": {
              "trackProgress": "Track user progress",
              "markAchievements": "Mark achievements",
              "provideMetrics": "Provide app usage metrics"
            },
            "storage": {
              "collectedAt": "Collected at various points as the user interacts with the app",
              "retained": "Retained until account deletion"
            }
          }
        }
      },
      "security": {
        "title": "Security & Data Protection",
        "euServers": {
          "title": "EU-Based Servers",
          "description": "All data is stored and processed on servers located in the European Union"
        },
        "encryption": {
          "title": "End-to-End Encryption",
          "description": "Data is encrypted both in-transit and at-rest for maximum security"
        },
        "externalServices": {
          "title": "External Service Providers",
          "vercel": "Vercel - EU servers and global CDN",
          "supabase": "Supabase - EU servers",
          "fly": "Fly.io - EU servers",
          "gcp": "GCP - EU servers",
          "dpaLinkText": "DPA"
        }
      },
      "userRights": {
        "title": "Your Rights",
        "accountDeletion": {
          "title": "Account Deletion",
          "description": "Request permanent deletion of your account and all related data"
        },
        "dataExport": {
          "title": "Data Export",
          "description": "Request an export of all data we have stored about you"
        }
      }
    }
=======
  "Admin": {
    "metaTitle": "Admin - Coach AI",
    "metaDescription": "Manage users, training sessions, and system settings"
  },
  "Dashboard": {
    "metaTitle": "Dashboard - Coach AI",
    "metaDescription": "View your training progress, start new sessions, and track your performance"
  },
  "Feedback": {
    "metaTitle": "Feedback - Coach AI",
    "metaDescription": "Detailed analysis and evaluation of your training session"
  },
  "History": {
    "metaTitle": "History - Coach AI",
    "metaDescription": "View your past training sessions and track your progress"
  },
  "Login": {
    "metaTitle": "Login - Coach AI",
    "metaDescription": "Sign in to your Coach AI account"
  },
  "Onboarding": {
    "metaTitle": "Onboarding - Coach AI",
    "metaDescription": "Start your leadership development journey with Coach AI"
  },
  "Preparation": {
    "metaTitle": "Preparation - Coach AI",
    "metaDescription": "Prepare for your training session with Coach AI"
  },
  "Simulation": {
    "metaTitle": "Simulation - Coach AI",
    "metaDescription": "Practice your skills in an interactive training simulation"
  },
  "TrainingSettings": {
    "metaTitle": "Training Settings - Coach AI",
    "metaDescription": "Customize your training preferences and goals"
>>>>>>> 3bd203cf
  }
}<|MERGE_RESOLUTION|>--- conflicted
+++ resolved
@@ -84,11 +84,8 @@
     }
   },
   "NewTraining": {
-<<<<<<< HEAD
-=======
     "metaTitle": "New Training - Coach AI",
     "metaDescription": "Start a new training session with personalized coaching",
->>>>>>> 3bd203cf
     "title": "New Training Session",
     "steps": {
       "category": "Category",
@@ -162,7 +159,42 @@
       "create": "Create Training"
     }
   },
-<<<<<<< HEAD
+  "Admin": {
+    "metaTitle": "Admin - Coach AI",
+    "metaDescription": "Manage users, training sessions, and system settings"
+  },
+  "Dashboard": {
+    "metaTitle": "Dashboard - Coach AI",
+    "metaDescription": "View your training progress, start new sessions, and track your performance"
+  },
+  "Feedback": {
+    "metaTitle": "Feedback - Coach AI",
+    "metaDescription": "Detailed analysis and evaluation of your training session"
+  },
+  "History": {
+    "metaTitle": "History - Coach AI",
+    "metaDescription": "View your past training sessions and track your progress"
+  },
+  "Login": {
+    "metaTitle": "Login - Coach AI",
+    "metaDescription": "Sign in to your Coach AI account"
+  },
+  "Onboarding": {
+    "metaTitle": "Onboarding - Coach AI",
+    "metaDescription": "Start your leadership development journey with Coach AI"
+  },
+  "Preparation": {
+    "metaTitle": "Preparation - Coach AI",
+    "metaDescription": "Prepare for your training session with Coach AI"
+  },
+  "Simulation": {
+    "metaTitle": "Simulation - Coach AI",
+    "metaDescription": "Practice your skills in an interactive training simulation"
+  },
+  "TrainingSettings": {
+    "metaTitle": "Training Settings - Coach AI",
+    "metaDescription": "Customize your training preferences and goals"
+  },
   "LoginPage": {
     "welcome": "Welcome to Leadership Coach",
     "description": "Start Your Leadership Coaching Journey",
@@ -308,42 +340,5 @@
         }
       }
     }
-=======
-  "Admin": {
-    "metaTitle": "Admin - Coach AI",
-    "metaDescription": "Manage users, training sessions, and system settings"
-  },
-  "Dashboard": {
-    "metaTitle": "Dashboard - Coach AI",
-    "metaDescription": "View your training progress, start new sessions, and track your performance"
-  },
-  "Feedback": {
-    "metaTitle": "Feedback - Coach AI",
-    "metaDescription": "Detailed analysis and evaluation of your training session"
-  },
-  "History": {
-    "metaTitle": "History - Coach AI",
-    "metaDescription": "View your past training sessions and track your progress"
-  },
-  "Login": {
-    "metaTitle": "Login - Coach AI",
-    "metaDescription": "Sign in to your Coach AI account"
-  },
-  "Onboarding": {
-    "metaTitle": "Onboarding - Coach AI",
-    "metaDescription": "Start your leadership development journey with Coach AI"
-  },
-  "Preparation": {
-    "metaTitle": "Preparation - Coach AI",
-    "metaDescription": "Prepare for your training session with Coach AI"
-  },
-  "Simulation": {
-    "metaTitle": "Simulation - Coach AI",
-    "metaDescription": "Practice your skills in an interactive training simulation"
-  },
-  "TrainingSettings": {
-    "metaTitle": "Training Settings - Coach AI",
-    "metaDescription": "Customize your training preferences and goals"
->>>>>>> 3bd203cf
   }
 }