--- conflicted
+++ resolved
@@ -52,10 +52,7 @@
       "coping": "Coping Mechanisms"
     }
   },
-<<<<<<< HEAD
+  "saveSettingsSuccess": "Your settings have been saved successfully.",
+  "saveSettingsError": "There was an error saving your settings. Please try again later.",
   "deleting": "Deleting..."
-=======
-  "saveSettingsSuccess": "Your settings have been saved successfully.",
-  "saveSettingsError": "There was an error saving your settings. Please try again later."
->>>>>>> d9c6daa1
 }