--- conflicted
+++ resolved
@@ -6,27 +6,15 @@
     "title": "Giving Constructive Feedback",
     "description": "You need to talk to Sarah, a team member who has missed several deadlines recently, affecting morale and timelines. Your goal is to address it constructively while keeping a positive relationship."
   },
-<<<<<<< HEAD
-  "objectives": {
-    "title": "Objectives"
-  },
-  "preparation": {
-    "title": "Preparation Checklist"
-  },
-  "keyConcepts": {
-    "title": "Key Concepts"
-  },
   "navigation": {
     "back": "Go Back",
     "start": "Start Training",
     "starting": "Starting..."
   },
-=======
   "objectives": "Objectives",
   "preparation": "Preparation Checklist",
   "resources": "Resources",
   "keyConcepts": "Key Concepts",
->>>>>>> a6f53764
   "loadingText": "Preparing Objectives and Checklist...",
   "sessionCreationError": "Error creating training session. Please try again later.",
   "getPreparationError": "Error fetching preparation data. Please try again later."
