{
  "backToHome": "Back to Home",
  "backToDashboard": "Back to Dashboard",
  "loading": "Loading...",
  "loadMore": "Load more",
  "error": "Error fetching data",
<<<<<<< HEAD
  "resources": {
    "title": "Resources",
    "subtitle": "Helpful materials to download to deepen your knowledge.",
    "by": "by"
=======
  "notFound": {
    "title": "Page Not Found",
    "description": "The page you're trying to access might have been moved, deleted, or you entered the wrong URL."
  },
  "errorPage": {
    "title": "Something Went Wrong",
    "description": "We're sorry, but something went wrong. Please try refreshing the page or contact support if the problem persists.",
    "tryAgain": "Try Again"
  },
  "emptyList": {
    "title": "No {itemType} yet",
    "description": "Your {itemType} will appear here in the future!",
    "sessions": "sessions",
    "reviews": "reviews"
>>>>>>> 1cb15258
  }
}<|MERGE_RESOLUTION|>--- conflicted
+++ resolved
@@ -4,12 +4,6 @@
   "loading": "Loading...",
   "loadMore": "Load more",
   "error": "Error fetching data",
-<<<<<<< HEAD
-  "resources": {
-    "title": "Resources",
-    "subtitle": "Helpful materials to download to deepen your knowledge.",
-    "by": "by"
-=======
   "notFound": {
     "title": "Page Not Found",
     "description": "The page you're trying to access might have been moved, deleted, or you entered the wrong URL."
@@ -24,6 +18,10 @@
     "description": "Your {itemType} will appear here in the future!",
     "sessions": "sessions",
     "reviews": "reviews"
->>>>>>> 1cb15258
+  },
+  "resources": {
+    "title": "Resources",
+    "subtitle": "Helpful materials to download to deepen your knowledge.",
+    "by": "by"
   }
 }