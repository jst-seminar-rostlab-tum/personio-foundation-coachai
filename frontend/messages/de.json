--- conflicted
+++ resolved
@@ -81,7 +81,6 @@
       "copyright": "© 2025 AI Leadership Coach. Alle Rechte vorbehalten."
     }
   },
-<<<<<<< HEAD
   "TrainingSettings": {
     "title": "Trainingseinstellungen",
     "backToDashboard": "Zurück zum Dashboard",
@@ -155,7 +154,7 @@
     },
     "minLabel": "Nicht sicher",
     "maxLabel": "Sehr sicher"
-=======
+  },
   "NewTraining": {
     "title": "Neue Trainingssession",
     "steps": {
@@ -229,6 +228,5 @@
       "next": "Weiter",
       "create": "Training erstellen"
     }
->>>>>>> 7cdba461
   }
 }