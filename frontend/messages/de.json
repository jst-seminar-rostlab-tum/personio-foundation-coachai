{
  "HomePage": {
    "metaTitle": "Coach AI",
    "metaDescription": "Trainieren Sie anspruchsvolle Gesprächssituationen und erhalten Sie direktes Feedback für Ihre persönliche Weiterentwicklung als Führungskraft.",
    "welcome": "Willkommen bei ",
    "appName": "CoachAI",
    "description": "Full-stack-Anwendung mit TypeScript und Python",
    "header": {
      "appName": "Leadership Coach",
      "signIn": "Anmelden",
      "getStarted": "Jetzt starten"
    },
    "hero": {
      "badge": "KI-gestütztes Führungstraining",
      "title": "Entwickeln Sie Ihre Führungskompetenz mit KI-Coaching",
      "description": "Trainieren Sie anspruchsvolle Gesprächssituationen und erhalten Sie direktes Feedback für Ihre persönliche Weiterentwicklung als Führungskraft.",
      "cta": {
        "primary": "Jetzt starten",
        "secondary": "Mehr erfahren"
      }
    },
    "howItWorks": {
      "title": "So funktioniert Ihr KI-Führungscoach",
      "description": "Mit unserer KI-Plattform üben Sie realistische Gesprächsszenarien und entwickeln Ihre Führungskompetenz in einer geschützten Umgebung.",
      "steps": {
        "1": {
          "title": "Szenario auswählen",
          "description": "Wählen Sie aus bewährten Szenarien oder erstellen Sie Ihr individuelles Training für Ihre spezifischen Herausforderungen."
        },
        "2": {
          "title": "Mit KI trainieren",
          "description": "Führen Sie natürliche Gespräche mit unserer KI, die situationsgerecht und authentisch reagiert."
        },
        "3": {
          "title": "Feedback erhalten",
          "description": "Bekommen Sie eine detaillierte Analyse Ihrer Gesprächsführung mit konkreten Handlungsempfehlungen."
        }
      },
      "cta": "Erstes Training starten"
    },
    "features": {
      "title": "Ihre Vorteile im Überblick",
      "description": "Alles, was Sie für Ihre erfolgreiche Führungskräfteentwicklung benötigen.",
      "items": {
        "simulations": {
          "title": "Realistische Übungsszenarien",
          "description": "Trainieren Sie mit einer KI, die sich Ihrem Kommunikationsstil anpasst."
        },
        "voice": {
          "title": "Sprachbasiertes Training",
          "description": "Üben Sie in authentischen Gesprächssituationen wie im echten Berufsalltag."
        },
        "feedback": {
          "title": "Individuelles Feedback",
          "description": "Erhalten Sie nach jedem Training eine detaillierte Auswertung mit konkreten Verbesserungsvorschlägen."
        },
        "progress": {
          "title": "Fortschrittskontrolle",
          "description": "Verfolgen Sie Ihre Entwicklung mit aussagekräftigen Kennzahlen und Einblicken."
        },
        "gamification": {
          "title": "Motivierendes Training",
          "description": "Steigern Sie Ihre Motivation durch Erfolge, Auszeichnungen und persönliche Meilensteine."
        },
        "personalized": {
          "title": "Individuelles Lernen",
          "description": "Konzentrieren Sie sich auf die Kompetenzen, die für Ihre Führungsrolle entscheidend sind."
        }
      }
    },
    "cta": {
      "title": "Bereit für den nächsten Karriereschritt?",
      "description": "Werden Sie Teil unserer Community erfolgreicher Führungskräfte, die KI für ihre persönliche Entwicklung nutzen.",
      "button": "Jetzt starten"
    },
    "footer": {
      "appName": "Leadership Coach",
      "links": {
        "privacy": "Datenschutz",
        "terms": "AGB",
        "cookies": "Cookie-Einstellungen"
      },
      "copyright": "© 2025 AI Leadership Coach. Alle Rechte vorbehalten."
    }
  },
  "NewTraining": {
<<<<<<< HEAD
=======
    "metaTitle": "Neues Training - Coach AI",
    "metaDescription": "Starten Sie eine neue Trainingssitzung mit persönlichem Coaching",
>>>>>>> 3bd203cf
    "title": "Neue Trainingssession",
    "steps": {
      "category": "Kategorie",
      "situation": "Situation",
      "customize": "Anpassen"
    },
    "category": {
      "title": "Wählen Sie eine Gesprächskategorie",
      "options": {
        "feedback": "Feedback geben",
        "conflict": "Konfliktlösung",
        "performance": "Leistungsbeurteilung",
        "salary": "Gehaltsgespräch",
        "custom": "Individuell"
      },
      "customPlaceholder": "Z. B. Beförderungsdiskussion, Onboarding neuer Teammitglieder ...",
      "customInput": "Definieren Sie Ihren eigenen Gesprächsgegenstand:"
    },
    "situation": {
      "title": "Beschreiben Sie Ihre Situation",
      "party": {
        "title": "Wer ist der Gesprächspartner?",
        "options": {
          "employee": "Mitarbeiter",
          "manager": "Vorgesetzter",
          "peer": "Kollege",
          "stakeholder": "Stakeholder",
          "other": "Andere"
        },
        "otherPlaceholder": "Name eingeben"
      },
      "context": {
        "title": "Was ist der Kontext?",
        "placeholder": "Bitte beschreiben Sie hier den Kontext des Gesprächs."
      },
      "goal": {
        "title": "Was ist Ihr Ziel?",
        "placeholder": "Welches Ergebnis möchten Sie erreichen?"
      }
    },
    "customize": {
      "title": "Passen Sie Ihr Training an",
      "difficulty": {
        "title": "Schwierigkeitsgrad",
        "options": {
          "easy": "Einfach",
          "medium": "Mittel",
          "hard": "Schwer"
        }
      },
      "emotionalTone": {
        "title": "Emotionaler Ton",
        "options": {
          "positive": "Positiv",
          "neutral": "Neutral",
          "negative": "Negativ"
        }
      },
      "complexity": {
        "title": "Antwortkomplexität",
        "options": {
          "simple": "Einfach",
          "medium": "Mittel",
          "complex": "Komplex"
        }
      }
    },
    "navigation": {
      "back": "Zurück",
      "next": "Weiter",
      "create": "Training erstellen"
    }
  },
<<<<<<< HEAD
  "LoginPage": {
    "welcome": "Willkommen bei Leadership Coach",
    "description": "Beginne deine Reise im Leadership Coaching",
    "SignInTab": {
      "title": "Anmelden",
      "emailInputLabel": "E-Mail",
      "emailInputPlaceholder": "Gib deine E-Mail ein",
      "emailInputError": "Email ist ungültig",
      "passwordInputLabel": "Passwort",
      "passwordInputPlaceholder": "Gib dein Passwort ein",
      "passwordInputError": "Password ist ungültig",
      "stayLoggedInCheckboxLabel": "Angemeldet bleiben",
      "signInButtonLabel": "Anmelden",
      "signInWithGoogleButtonLabel": "Oder mit Google anmelden"
    },
    "SignUpTab": {
      "title": "Registrieren",
      "fullNameInputLabel": "Vollständiger Name *",
      "fullNameInputPlaceholder": "Dein Name",
      "fullNameInputError": "Name ist ungültig",
      "emailInputLabel": "E-Mail *",
      "emailInputPlaceholder": "Deine E-Mail",
      "emailInputError": "Email ist ungültig",
      "phoneNumberInputLabel": "Telefonnummer *",
      "phoneNumberInputPlaceholder": "Deine Telefonnummer",
      "phoneNumberInputError": "Telefonnummer ist ungültig",
      "passwordInputLabel": "Passwort *",
      "passwordInputPlaceholder": "Erstelle ein Passwort",
      "passwordInputRequirementOneLabel": "Mindestens 8 Zeichen",
      "passwordInputRequirementTwoLabel": "Mindestens ein Großbuchstabe",
      "passwordInputRequirementThreeLabel": "Mindestens ein Sonderzeichen (!@#$%^&*)",
      "gdprAdherenceText": "Wir halten uns strikt an die DSGVO, indem wir nur erforderliche Daten erheben, nichts Unnötiges speichern und Daten so schnell wie möglich löschen. ",
      "readMoreOnGdprLink": "Mehr erfahren",
      "agreeToTermsCheckboxLabel": "Ich stimme den Nutzungsbedingungen und der Datenschutzrichtlinie zu",
      "signUpButtonLabel": "Registrieren",
      "signUpWithGoogleButtonLabel": "Oder mit Google registrieren"
    },
    "VerificationPopup": {
      "title": "Bestätige deine Telefonnummer",
      "descriptionPartOne": "Wir haben einen Bestätigungscode an ",
      "descriptionPartTwo": " gesendet. Bitte gib ihn unten ein.",
      "codeInputLabel": "Bestätigungscode",
      "codeInputPlaceholder": "6-stelligen Code eingeben",
      "codeInputError": "Ungültiger Bestätigungscode",
      "resendButtonLabel": "Code erneut senden",
      "verifyButtonLabel": "Bestätigen",
      "verifyingButtonLabel": "Wird überprüft...",
      "cancelButtonLabel": "Abbrechen",
      "genericError": "Bei der Überprüfung ist ein Fehler aufgetreten"
    },
    "PrivacyPolicyDialog": {
      "title": "Datenschutzerklärung",
      "dataProcessing": {
        "title": "Datenverarbeitung",
        "table": {
          "headers": {
            "personalData": "Verarbeitete personenbezogene Daten",
            "purpose": "Zweck",
            "storageDuration": "Speicherdauer"
          },
          "accountInfo": {
            "title": "Kontoinformationen",
            "description": "E-Mail, Telefonnummer, bevorzugte Sprache",
            "purposes": {
              "signIn": "Anmeldung und Kontoverwaltung",
              "phoneVerification": "Telefonnummernverifizierung",
              "setLanguage": "Sprache für Benutzeroberfläche und KI festlegen"
            },
            "storage": {
              "collectedAt": "Erhoben bei der Anmeldung",
              "retained": "Gespeichert bis zur Kontolöschung"
            }
          },
          "aiPersonalization": {
            "title": "KI-Personalisierung",
            "description": "Rolle, Führungserfahrung, Ziele, Selbstvertrauen",
            "purposes": {
              "provideTips": "Tipps vor Sitzungen bereitstellen",
              "personalizeResponses": "Antworten während Sitzungen personalisieren",
              "provideFeedback": "Feedback nach Sitzungen geben"
            },
            "storage": {
              "collectedAt": "Erhoben bei der Anmeldung",
              "retained": "Gespeichert bis zur Kontolöschung"
            }
          },
          "voiceRecordings": {
            "title": "Sprachaufzeichnungen",
            "description": "Audioaufnahmen während Trainingssitzungen",
            "purposes": {
              "reviewSessions": "Ermöglicht das Anhören vergangener Trainingssitzungen"
            },
            "storage": {
              "collectedAt": "Erhoben zum Zeitpunkt der Aufnahme",
              "retainedConsent": "Für 90 Tage gespeichert, wenn Zustimmung erteilt wurde",
              "deletedImmediately": "Sofort und dauerhaft gelöscht, wenn keine Zustimmung"
            }
          },
          "usageMetrics": {
            "title": "Nutzungsmetriken",
            "description": "Tage mit Login, Trainingssitzungen, verwendete KI-Tokens, ...",
            "purposes": {
              "trackProgress": "Benutzerfortschritt verfolgen",
              "markAchievements": "Erfolge kennzeichnen",
              "provideMetrics": "Nutzungsstatistiken bereitstellen"
            },
            "storage": {
              "collectedAt": "Erhoben während der Nutzung der App",
              "retained": "Gespeichert bis zur Kontolöschung"
            }
          }
        }
      },
      "security": {
        "title": "Sicherheit & Datenschutz",
        "euServers": {
          "title": "EU-basierte Server",
          "description": "Alle Daten werden auf Servern innerhalb der Europäischen Union gespeichert und verarbeitet"
        },
        "encryption": {
          "title": "Ende-zu-Ende-Verschlüsselung",
          "description": "Daten werden sowohl während der Übertragung als auch im Ruhezustand verschlüsselt"
        },
        "externalServices": {
          "title": "Externe Dienstleister",
          "vercel": "Vercel – EU-Server und globales CDN",
          "supabase": "Supabase – EU-Server",
          "fly": "Fly.io – EU-Server",
          "gcp": "GCP – EU-Server",
          "dpaLinkText": "ADV"
        }
      },
      "userRights": {
        "title": "Ihre Rechte",
        "accountDeletion": {
          "title": "Kontolöschung",
          "description": "Fordern Sie die dauerhafte Löschung Ihres Kontos und aller zugehörigen Daten an"
        },
        "dataExport": {
          "title": "Datenexport",
          "description": "Fordern Sie einen Export aller über Sie gespeicherten Daten an"
        }
      }
    }
=======
  "Admin": {
    "metaTitle": "Admin - Coach AI",
    "metaDescription": "Verwalten Sie Benutzer, Trainingssitzungen und Systemeinstellungen"
  },
  "Dashboard": {
    "metaTitle": "Dashboard - Coach AI",
    "metaDescription": "Verfolgen Sie Ihre Trainingsfortschritte, starten Sie neue Sitzungen und analysieren Sie Ihre Entwicklung"
  },
  "Feedback": {
    "metaTitle": "Auswertung - Coach AI",
    "metaDescription": "Detaillierte Auswertung und Analyse Ihrer Trainingssitzung"
  },
  "History": {
    "metaTitle": "Verlauf - Coach AI",
    "metaDescription": "Überblick über Ihre bisherigen Trainingseinheiten und Entwicklungsfortschritte"
  },
  "Login": {
    "metaTitle": "Anmelden - Coach AI",
    "metaDescription": "Melden Sie sich bei Ihrem Coach AI Konto an"
  },
  "Onboarding": {
    "metaTitle": "Einführung - Coach AI",
    "metaDescription": "Starten Sie Ihre Führungskräfteentwicklung mit Coach AI"
  },
  "Preparation": {
    "metaTitle": "Vorbereitung - Coach AI",
    "metaDescription": "Bereiten Sie Ihre Trainingssitzung optimal vor"
  },
  "Simulation": {
    "metaTitle": "Simulation - Coach AI",
    "metaDescription": "Üben Sie Ihre Fähigkeiten in einer interaktiven Trainingssimulation"
  },
  "TrainingSettings": {
    "metaTitle": "Trainingsseinstellungen - Coach AI",
    "metaDescription": "Passen Sie Ihre Trainingsseinstellungen an"
>>>>>>> 3bd203cf
  }
}<|MERGE_RESOLUTION|>--- conflicted
+++ resolved
@@ -84,11 +84,8 @@
     }
   },
   "NewTraining": {
-<<<<<<< HEAD
-=======
     "metaTitle": "Neues Training - Coach AI",
     "metaDescription": "Starten Sie eine neue Trainingssitzung mit persönlichem Coaching",
->>>>>>> 3bd203cf
     "title": "Neue Trainingssession",
     "steps": {
       "category": "Kategorie",
@@ -162,7 +159,42 @@
       "create": "Training erstellen"
     }
   },
-<<<<<<< HEAD
+  "Admin": {
+    "metaTitle": "Admin - Coach AI",
+    "metaDescription": "Verwalten Sie Benutzer, Trainingssitzungen und Systemeinstellungen"
+  },
+  "Dashboard": {
+    "metaTitle": "Dashboard - Coach AI",
+    "metaDescription": "Verfolgen Sie Ihre Trainingsfortschritte, starten Sie neue Sitzungen und analysieren Sie Ihre Entwicklung"
+  },
+  "Feedback": {
+    "metaTitle": "Auswertung - Coach AI",
+    "metaDescription": "Detaillierte Auswertung und Analyse Ihrer Trainingssitzung"
+  },
+  "History": {
+    "metaTitle": "Verlauf - Coach AI",
+    "metaDescription": "Überblick über Ihre bisherigen Trainingseinheiten und Entwicklungsfortschritte"
+  },
+  "Login": {
+    "metaTitle": "Anmelden - Coach AI",
+    "metaDescription": "Melden Sie sich bei Ihrem Coach AI Konto an"
+  },
+  "Onboarding": {
+    "metaTitle": "Einführung - Coach AI",
+    "metaDescription": "Starten Sie Ihre Führungskräfteentwicklung mit Coach AI"
+  },
+  "Preparation": {
+    "metaTitle": "Vorbereitung - Coach AI",
+    "metaDescription": "Bereiten Sie Ihre Trainingssitzung optimal vor"
+  },
+  "Simulation": {
+    "metaTitle": "Simulation - Coach AI",
+    "metaDescription": "Üben Sie Ihre Fähigkeiten in einer interaktiven Trainingssimulation"
+  },
+  "TrainingSettings": {
+    "metaTitle": "Trainingsseinstellungen - Coach AI",
+    "metaDescription": "Passen Sie Ihre Trainingsseinstellungen an"
+  },
   "LoginPage": {
     "welcome": "Willkommen bei Leadership Coach",
     "description": "Beginne deine Reise im Leadership Coaching",
@@ -307,42 +339,5 @@
         }
       }
     }
-=======
-  "Admin": {
-    "metaTitle": "Admin - Coach AI",
-    "metaDescription": "Verwalten Sie Benutzer, Trainingssitzungen und Systemeinstellungen"
-  },
-  "Dashboard": {
-    "metaTitle": "Dashboard - Coach AI",
-    "metaDescription": "Verfolgen Sie Ihre Trainingsfortschritte, starten Sie neue Sitzungen und analysieren Sie Ihre Entwicklung"
-  },
-  "Feedback": {
-    "metaTitle": "Auswertung - Coach AI",
-    "metaDescription": "Detaillierte Auswertung und Analyse Ihrer Trainingssitzung"
-  },
-  "History": {
-    "metaTitle": "Verlauf - Coach AI",
-    "metaDescription": "Überblick über Ihre bisherigen Trainingseinheiten und Entwicklungsfortschritte"
-  },
-  "Login": {
-    "metaTitle": "Anmelden - Coach AI",
-    "metaDescription": "Melden Sie sich bei Ihrem Coach AI Konto an"
-  },
-  "Onboarding": {
-    "metaTitle": "Einführung - Coach AI",
-    "metaDescription": "Starten Sie Ihre Führungskräfteentwicklung mit Coach AI"
-  },
-  "Preparation": {
-    "metaTitle": "Vorbereitung - Coach AI",
-    "metaDescription": "Bereiten Sie Ihre Trainingssitzung optimal vor"
-  },
-  "Simulation": {
-    "metaTitle": "Simulation - Coach AI",
-    "metaDescription": "Üben Sie Ihre Fähigkeiten in einer interaktiven Trainingssimulation"
-  },
-  "TrainingSettings": {
-    "metaTitle": "Trainingsseinstellungen - Coach AI",
-    "metaDescription": "Passen Sie Ihre Trainingsseinstellungen an"
->>>>>>> 3bd203cf
   }
 }