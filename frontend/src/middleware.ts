import createMiddleware from 'next-intl/middleware';
import { NextRequest } from 'next/server';
import { authMiddleware } from '@/lib/supabase/middleware';
import routing from '@/i18n/routing';

const i18nMiddleware = createMiddleware(routing);

export default async function middleware(request: NextRequest) {
  const nonce = Buffer.from(crypto.randomUUID()).toString('base64');

  const isDev = process.env.NODE_ENV !== 'production';

  const cspHeader = `
    default-src 'self';
<<<<<<< HEAD
    connect-src 'self' ${process.env.NEXT_PUBLIC_SUPABASE_URL} ${process.env.NEXT_PUBLIC_API_URL} https://api.openai.com;
=======
    connect-src 'self' ${process.env.NEXT_PUBLIC_SUPABASE_URL} ${process.env.NEXT_PUBLIC_API_URL ?? 'http://localhost:8000'};
>>>>>>> 4eeb706e
    script-src 'self' 'nonce-${nonce}' 'strict-dynamic' ${isDev ? 'unsafe-eval' : ''};
    style-src 'self' 'unsafe-inline';
    img-src 'self' blob: data:;
    frame-src 'self' https://vercel.live;
    font-src 'self';
    object-src 'none';
    base-uri 'self';
    form-action 'self';
    frame-ancestors 'none';
    upgrade-insecure-requests;
`;

  const contentSecurityPolicyHeaderValue = cspHeader.replace(/\s{2,}/g, ' ').trim();
  const response = i18nMiddleware(request);
  response.headers.set('x-nonce', nonce);
  response.headers.set('Content-Security-Policy', contentSecurityPolicyHeaderValue);

  if (process.env.NODE_ENV === 'development') {
    return response;
  }
  return authMiddleware(request, response);
}

export const config = {
  matcher: [
    {
      source: '/((?!api|_next|_vercel|.*\\.[^/]+$).*)',
      missing: [
        { type: 'header', key: 'next-router-prefetch' },
        { type: 'header', key: 'purpose', value: 'prefetch' },
      ],
    },
  ],
};<|MERGE_RESOLUTION|>--- conflicted
+++ resolved
@@ -12,11 +12,7 @@
 
   const cspHeader = `
     default-src 'self';
-<<<<<<< HEAD
-    connect-src 'self' ${process.env.NEXT_PUBLIC_SUPABASE_URL} ${process.env.NEXT_PUBLIC_API_URL} https://api.openai.com;
-=======
-    connect-src 'self' ${process.env.NEXT_PUBLIC_SUPABASE_URL} ${process.env.NEXT_PUBLIC_API_URL ?? 'http://localhost:8000'};
->>>>>>> 4eeb706e
+    connect-src 'self' ${process.env.NEXT_PUBLIC_SUPABASE_URL} ${process.env.NEXT_PUBLIC_API_URL ?? 'http://localhost:8000'} https://api.openai.com;
     script-src 'self' 'nonce-${nonce}' 'strict-dynamic' ${isDev ? 'unsafe-eval' : ''};
     style-src 'self' 'unsafe-inline';
     img-src 'self' blob: data:;
