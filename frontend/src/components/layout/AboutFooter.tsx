import Link from 'next/link';
import { getTranslations } from 'next-intl/server';

<<<<<<< HEAD
export default function AboutFooter() {
  const t = useTranslations('HomePage');
  const tCommon = useTranslations('Common');
=======
export default async function AboutFooter() {
  const t = await getTranslations('HomePage');
>>>>>>> 527362e9

  return (
    <footer>
      <div className="container py-4 md:pt-8 mx-auto px-4 border-t border-marigold-90">
        <div className="grid grid-cols-1 md:grid-cols-4 gap-4 md:gap-8">
          <div className="space-y-4">
            <div className="flex items-center gap-2">
              <span className="text-xl font-semibold text-black">{tCommon('appName')}</span>
            </div>
          </div>
          <div className="md:col-span-3 flex justify-between md:justify-end gap-4 md:gap-8 text-sm">
            <Link href="/privacy" className="text-stone-500 hover:text-stone-900">
              {t('privacy')}
            </Link>
            <Link href="/terms" className="text-stone-500 hover:text-stone-900">
              {t('terms')}
            </Link>
            <Link href="/cookies" className="text-stone-500 hover:text-stone-900">
              {t('cookies')}
            </Link>
          </div>
        </div>
        <div className="pt-8 text-center text-stone-500 text-sm">
          <p>{t('copyright')}</p>
        </div>
      </div>
    </footer>
  );
}<|MERGE_RESOLUTION|>--- conflicted
+++ resolved
@@ -1,14 +1,9 @@
 import Link from 'next/link';
 import { getTranslations } from 'next-intl/server';
 
-<<<<<<< HEAD
-export default function AboutFooter() {
-  const t = useTranslations('HomePage');
-  const tCommon = useTranslations('Common');
-=======
 export default async function AboutFooter() {
   const t = await getTranslations('HomePage');
->>>>>>> 527362e9
+  const tCommon = await getTranslations('Common');
 
   return (
     <footer>
