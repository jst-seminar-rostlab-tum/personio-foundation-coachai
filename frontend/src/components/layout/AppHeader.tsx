'use client';

import { Menu, X } from 'lucide-react';
import { useState, useEffect } from 'react';
import Link from 'next/link';
import { useTranslations } from 'next-intl';
import { authService } from '@/services/AuthService';
import { Button } from '../ui/Button';
import { LanguageSwitcher } from '../common/LanguageSwitcher';

export function AppHeader() {
  const [isMenuOpen, setIsMenuOpen] = useState(false);
  const t = useTranslations('AppHeader');

  const navigationLinks = [
    { key: 'dashboard', href: '/dashboard' },
    { key: 'newTraining', href: '/new-training' },
    { key: 'admin', href: '/admin' },
    { key: 'history', href: '/history' },
    { key: 'trainingSettings', href: '/training-settings' },
  ];

  useEffect(() => {
    const lockBodyScroll = () => {
      const isMobile = window.matchMedia('(max-width: 767px)').matches;
      if (isMenuOpen && isMobile) {
        document.body.style.overflow = 'hidden';
      } else {
        document.body.style.overflow = '';
      }
    };
    lockBodyScroll();
    window.addEventListener('resize', lockBodyScroll);
    return () => {
      document.body.style.overflow = '';
      window.removeEventListener('resize', lockBodyScroll);
    };
  }, [isMenuOpen]);

  return (
    <>
<<<<<<< HEAD
      <header className="fixed top-0 left-0 right-0 bg-background z-50 shadow">
        <div className="container flex h-16 items-center justify-between mx-auto px-4">
=======
      <header className="sticky top-0 left-0 right-0 bg-background z-50 shadow">
        <div className="md:max-w-5xl md:mx-auto flex items-center justify-between px-4 py-2 xl:px-0 min-h-[56px]">
>>>>>>> f3746f18
          <Link
            href="/dashboard"
            className="text-bw-70 text-xl font-semibold"
            onClick={() => setIsMenuOpen(false)}
          >
            {t('title')}
          </Link>
          <div className="flex items-center gap-0 md:gap-4">
            <div className="hidden md:flex items-center gap-6">
              {navigationLinks.map(({ key, href }) => (
                <Link
                  key={key}
                  href={href}
                  className="text-bw-60 hover:text-marigold-50 font-medium text-lg"
                >
                  {t(key)}
                </Link>
              ))}
            </div>
            <LanguageSwitcher />
            <Button
              className="md:hidden pl-0"
              variant="ghost"
              size="icon"
              onClick={() => setIsMenuOpen(!isMenuOpen)}
            >
              {isMenuOpen ? <X className="!w-4 !h-4" /> : <Menu className="!w-4 !h-4" />}
            </Button>
            <Button
              variant="secondary"
              className="hidden md:flex h-8"
              onClick={async () => {
                await authService.logoutUser();
              }}
            >
              <span className="text-xs font-medium">{t('logout')}</span>
            </Button>
          </div>
        </div>
      </header>

      <div
        className={`md:hidden fixed inset-0 z-40 top-0 transition-transform duration-300 ease-in-out ${
          isMenuOpen ? 'translate-y-0' : '-translate-y-full'
        }`}
      >
        <div className="flex items-center justify-between px-2 py-2 xl:px-16 bg-background min-h-[56px]">
          <div className="text-bw-70 text-lg font-semibold">{t('title')}</div>
          <Button variant="ghost" size="icon" onClick={() => setIsMenuOpen(false)}>
            <X className="!w-4 !h-4" />
          </Button>
        </div>
        <div className="flex flex-col items-center justify-center h-[calc(100vh-56px)] bg-background-light">
          <nav className="flex flex-col items-center justify-center space-y-10">
            {navigationLinks.map(({ key, href }) => (
              <Link
                key={key}
                href={href}
                className="bebas-neue font-bold uppercase text-4xl md:text-5xl text-bw-70 hover:text-bw-50"
                onClick={() => setIsMenuOpen(false)}
              >
                {t(key)}
              </Link>
            ))}
            <span
              className="bebas-neue font-bold uppercase text-4xl md:text-5xl text-bw-70 hover:text-bw-50"
              onClick={async () => {
                await authService.logoutUser();
                setIsMenuOpen(false);
              }}
            >
              {t('logout')}
            </span>
          </nav>
        </div>
      </div>
    </>
  );
}<|MERGE_RESOLUTION|>--- conflicted
+++ resolved
@@ -39,13 +39,8 @@
 
   return (
     <>
-<<<<<<< HEAD
       <header className="fixed top-0 left-0 right-0 bg-background z-50 shadow">
         <div className="container flex h-16 items-center justify-between mx-auto px-4">
-=======
-      <header className="sticky top-0 left-0 right-0 bg-background z-50 shadow">
-        <div className="md:max-w-5xl md:mx-auto flex items-center justify-between px-4 py-2 xl:px-0 min-h-[56px]">
->>>>>>> f3746f18
           <Link
             href="/dashboard"
             className="text-bw-70 text-xl font-semibold"
