'use client';

import * as React from 'react';
import * as DialogPrimitive from '@radix-ui/react-dialog';
import { XIcon } from 'lucide-react';

import { cn } from '@/lib/utils/cnMerge';

function Dialog({ ...props }: React.ComponentProps<typeof DialogPrimitive.Root>) {
  return <DialogPrimitive.Root data-slot="dialog" {...props} />;
}

function DialogTrigger({ ...props }: React.ComponentProps<typeof DialogPrimitive.Trigger>) {
  return <DialogPrimitive.Trigger data-slot="dialog-trigger" {...props} />;
}

function DialogPortal({ ...props }: React.ComponentProps<typeof DialogPrimitive.Portal>) {
  return <DialogPrimitive.Portal data-slot="dialog-portal" {...props} />;
}

function DialogClose({ ...props }: React.ComponentProps<typeof DialogPrimitive.Close>) {
  return <DialogPrimitive.Close data-slot="dialog-close" {...props} />;
}

function DialogOverlay({
  className,
  ...props
}: React.ComponentProps<typeof DialogPrimitive.Overlay>) {
  return (
    <DialogPrimitive.Overlay
      data-slot="dialog-overlay"
      className={cn(
        'data-[state=open]:animate-in data-[state=closed]:animate-out data-[state=closed]:fade-out-0 data-[state=open]:fade-in-0 fixed inset-0 z-50 bg-black/50',
        className
      )}
      {...props}
    />
  );
}

function DialogContent({
  className,
  children,
  closeButtonClassName,
  ...props
}: React.ComponentProps<typeof DialogPrimitive.Content> & {
  closeButtonClassName?: string;
}) {
  return (
    <DialogPortal data-slot="dialog-portal">
      <DialogOverlay />
      <DialogPrimitive.Content
        data-slot="dialog-content"
        className={cn(
          'bg-custom-beige data-[state=open]:animate-in data-[state=closed]:animate-out data-[state=closed]:fade-out-0 data-[state=open]:fade-in-0 data-[state=closed]:zoom-out-95 data-[state=open]:zoom-in-95 fixed top-[50%] left-[50%] z-50 grid w-full max-w-[calc(100%-2rem)] translate-x-[-50%] translate-y-[-50%] gap-4 rounded-lg p-6 shadow duration-200 sm:max-w-lg',
          className
        )}
        {...props}
      >
        {children}
<<<<<<< HEAD
        <DialogPrimitive.Close
          className={cn(
            'hover:cursor-pointer ring-offset-background focus:ring-ring data-[state=open]:bg-accent data-[state=open]:text-muted-foreground absolute top-4 right-4 rounded-xs opacity-70 transition-opacity hover:opacity-100 focus:ring-2 focus:ring-offset-2 focus:outline-hidden disabled:pointer-events-none',
            '[&_svg]:pointer-events-none [&_svg]:shrink-0 [&_svg:not([class*="size-"])]:size-4',
            closeButtonClassName
          )}
        >
=======
        <DialogPrimitive.Close className="hover:cursor-pointer ring-offset-custom-beige focus:ring-ring data-[state=open]:bg-accent data-[state=open]:text-muted-foreground absolute top-4 right-4 rounded-xs opacity-70 transition-opacity hover:opacity-100 focus:ring-2 focus:ring-offset-2 focus:outline-hidden disabled:pointer-events-none [&_svg]:pointer-events-none [&_svg]:shrink-0 [&_svg:not([class*='size-'])]:size-4">
>>>>>>> fcc736a3
          <XIcon />
          <span className="sr-only">Close</span>
        </DialogPrimitive.Close>
      </DialogPrimitive.Content>
    </DialogPortal>
  );
}

function DialogHeader({ className, ...props }: React.ComponentProps<'div'>) {
  return (
    <div
      data-slot="dialog-header"
      className={cn('flex flex-col gap-2 text-center sm:text-left', className)}
      {...props}
    />
  );
}

function DialogFooter({ className, ...props }: React.ComponentProps<'div'>) {
  return (
    <div
      data-slot="dialog-footer"
      className={cn('flex flex-col-reverse gap-2 sm:flex-row sm:justify-end', className)}
      {...props}
    />
  );
}

function DialogTitle({ className, ...props }: React.ComponentProps<typeof DialogPrimitive.Title>) {
  return (
    <DialogPrimitive.Title
      data-slot="dialog-title"
      className={cn('text-xl leading-none', className)}
      {...props}
    />
  );
}

function DialogDescription({
  className,
  ...props
}: React.ComponentProps<typeof DialogPrimitive.Description>) {
  return (
    <DialogPrimitive.Description
      data-slot="dialog-description"
      className={cn('text-lg', className)}
      {...props}
    />
  );
}

export {
  Dialog,
  DialogClose,
  DialogContent,
  DialogDescription,
  DialogFooter,
  DialogHeader,
  DialogOverlay,
  DialogPortal,
  DialogTitle,
  DialogTrigger,
};<|MERGE_RESOLUTION|>--- conflicted
+++ resolved
@@ -58,7 +58,6 @@
         {...props}
       >
         {children}
-<<<<<<< HEAD
         <DialogPrimitive.Close
           className={cn(
             'hover:cursor-pointer ring-offset-background focus:ring-ring data-[state=open]:bg-accent data-[state=open]:text-muted-foreground absolute top-4 right-4 rounded-xs opacity-70 transition-opacity hover:opacity-100 focus:ring-2 focus:ring-offset-2 focus:outline-hidden disabled:pointer-events-none',
@@ -66,9 +65,6 @@
             closeButtonClassName
           )}
         >
-=======
-        <DialogPrimitive.Close className="hover:cursor-pointer ring-offset-custom-beige focus:ring-ring data-[state=open]:bg-accent data-[state=open]:text-muted-foreground absolute top-4 right-4 rounded-xs opacity-70 transition-opacity hover:opacity-100 focus:ring-2 focus:ring-offset-2 focus:outline-hidden disabled:pointer-events-none [&_svg]:pointer-events-none [&_svg]:shrink-0 [&_svg:not([class*='size-'])]:size-4">
->>>>>>> fcc736a3
           <XIcon />
           <span className="sr-only">Close</span>
         </DialogPrimitive.Close>
