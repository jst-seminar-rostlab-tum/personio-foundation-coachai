<<<<<<< HEAD
'use client';

interface StatCardProps {
  value: string | number;
  label: string;
}
=======
import { StatCardProps } from '@/interfaces/StatCardProps';
>>>>>>> 19e136e0

export default function StatCard({ value, label }: StatCardProps) {
  return (
    <div className="@container w-full bg-bw-10 rounded-lg flex flex-col justify-center gap-2 p-4 md:p-6">
      <p className="text-base md:text-lg text-bw-40">{label}</p>
      <p className="bebas-neue text-4xl md:text-6xl">{value}</p>
    </div>
  );
}<|MERGE_RESOLUTION|>--- conflicted
+++ resolved
@@ -1,13 +1,7 @@
-<<<<<<< HEAD
-'use client';
-
 interface StatCardProps {
   value: string | number;
   label: string;
 }
-=======
-import { StatCardProps } from '@/interfaces/StatCardProps';
->>>>>>> 19e136e0
 
 export default function StatCard({ value, label }: StatCardProps) {
   return (
