import { Button } from '@/components/ui/Button';
import Input from '@/components/ui/Input';
import { Card, CardContent, CardFooter } from '@/components/ui/Card';
import { useTranslations } from 'next-intl';
import { z } from 'zod';
import { useForm } from 'react-hook-form';
import { zodResolver } from '@hookform/resolvers/zod';
import { Form, FormField, FormItem, FormLabel, FormMessage } from '@/components/ui/Form';
import { useEffect, useState, useCallback } from 'react';
import { useRouter } from 'next/navigation';
import { userProfileApi } from '@/services/Api';
import { RotateCcw } from 'lucide-react';
import { VerificationPopupProps } from '@/interfaces/VerificationPopup';
import { supabase } from '@/lib/supabase';

export function VerificationPopup({
  isOpen,
  onClose,
  recipientPhoneNumber,
  formData,
}: VerificationPopupProps) {
  const t = useTranslations('Login.VerificationPopup');
  const router = useRouter();
  const [isLoading, setIsLoading] = useState(false);
  const [resendCooldown, setResendCooldown] = useState(0);
  const [error, setError] = useState<string | null>(null);
  const [verificationCode] = useState('');

  const verificationSchema = z.object({
    code: z.string().regex(/^\d{6}$/, t('codeInputError')),
  });
  const codeSize = 6;
  // const reciepientPhone = '+491753288376';
  // const reciepientPhone = '+4915730709306';

  const form = useForm({
    resolver: zodResolver(verificationSchema),
    mode: 'onTouched',
    defaultValues: {
      code: '',
    },
  });

  const signIn = useCallback(async () => {
    setIsLoading(true);
    setError(null);
    try {
      // Supabase verification
      const { error: signInError } = await supabase.auth.signInWithOtp({
        phone: recipientPhoneNumber,
      });

      if (signInError) {
        console.error('Supabase verification error:', signInError);
        throw signInError;
      }

      // Twilio verification (commented out but kept for reference)
      // await userProfileApi.sendVerificationCode(recipientPhoneNumber);
    } catch (err) {
      console.error('Error in sign in:', err);
      setError('Failed to send verification code. Please try again.');
    } finally {
      setIsLoading(false);
    }
  }, [recipientPhoneNumber]);

  const verifyCode = async () => {
    setIsLoading(true);
    setError(null);
    try {
      // Supabase verification
      const { error: verifyError } = await supabase.auth.verifyOtp({
        phone: recipientPhoneNumber,
        token: verificationCode,
        type: 'sms',
      });

      if (verifyError) {
        console.error('Supabase verification error:', verifyError);
        throw verifyError;
      }

      // Twilio verification (commented out but kept for reference)
      // const result = await userProfileApi.verifyCode(recipientPhoneNumber, verificationCode);
      // if (!result.valid) {
      //   throw new Error('Invalid verification code');
      // }

      onClose();
      router.push('/');
    } catch (err) {
      console.error('Error verifying code:', err);
      setError('Invalid verification code. Please try again.');
    } finally {
      setIsLoading(false);
    }
  };

  useEffect(() => {
    let timer: NodeJS.Timeout;
    if (resendCooldown > 0) {
      timer = setTimeout(() => {
        setResendCooldown(resendCooldown - 1);
      }, 1000);
    }
    return () => clearTimeout(timer);
  }, [resendCooldown]);

  // Send verification code when popup opens
  useEffect(() => {
    if (isOpen) {
      signIn();
    }
  }, [isOpen, signIn]);

  const handleSubmit = async () => {
    try {
      setIsLoading(true);
      setError(null);

      // Verify the code
      verifyCode();
      const isVerified = true;

      if (!isVerified) {
        setError(t('invalidCode'));
        return;
      }

      // If verification successful and we have form data, create the user
      if (formData) {
        try {
          await userProfileApi.create({
            full_name: formData.fullName,
            email: formData.email,
            phone_number: formData.phoneNumber,
            password: formData.password,
            preferred_language: 'en',
<<<<<<< HEAD
            preferred_learning_style_id: '',
            preferred_session_length: '',
=======
>>>>>>> 1ecbde47
            role_id: undefined,
            experience_id: undefined,
            preferred_learning_style_id: undefined,
            preferred_session_length_id: undefined,
            store_conversations: true,
          });

          // If we get here, user was created successfully
          onClose();
          router.push('/');
        } catch (err) {
          console.error('Error creating user:', err);
          setError(t('genericError'));
        }
      }
    } catch (err: unknown) {
      const errorMessage = t('genericError');
      console.error('Error verifying code:', err);

      setError(errorMessage);
    } finally {
      setIsLoading(false);
    }
  };

  const handleResendCode = async () => {
    try {
      setError(null);
      await userProfileApi.sendVerificationCode(recipientPhoneNumber);
      setResendCooldown(30);
    } catch (err: unknown) {
      let errorMessage = t('resendError');

      if (
        err &&
        typeof err === 'object' &&
        'response' in err &&
        err.response &&
        typeof err.response === 'object' &&
        'data' in err.response &&
        err.response.data &&
        typeof err.response.data === 'object' &&
        'detail' in err.response.data
      ) {
        const { detail } = err.response.data;
        if (typeof detail === 'string') {
          errorMessage = detail;
        } else if (Array.isArray(detail)) {
          errorMessage = detail[0]?.msg || t('resendError');
        } else if (typeof detail === 'object' && detail !== null && 'msg' in detail) {
          errorMessage = String(detail.msg);
        }
      } else if (err instanceof Error) {
        errorMessage = err.message;
      }

      setError(errorMessage);
    }
  };

  if (!isOpen) return null;

  return (
    <div className="fixed inset-0 flex items-center justify-center z-50">
      <div className="absolute inset-0 bg-black/30 backdrop-blur-sm" onClick={onClose} />
      <Card className="relative w-[90%] max-w-sm border-0 shadow-lg bg-white animate-in fade-in zoom-in duration-200">
        <Form {...form}>
          <form onSubmit={form.handleSubmit(handleSubmit)}>
            <CardContent className="space-y-4 p-4">
              <h2 className="text-xl text-center">{t('title')}</h2>
              <p className="text-base text-center text-bw-50">
                {t('descriptionPartOne')}
                <strong>{recipientPhoneNumber}</strong>
                {t('descriptionPartTwo')}
              </p>

              {error && <div className="p-2 text-base text-destructive rounded-md">{error}</div>}

              <FormField
                control={form.control}
                name="code"
                render={({ field }) => (
                  <FormItem>
                    <FormLabel className="text-center">{t('codeInputLabel')}</FormLabel>

                    <div className="flex justify-center gap-2">
                      {[...Array(codeSize)].map((_, idx) => (
                        <Input
                          key={idx}
                          type="text"
                          inputMode="numeric"
                          maxLength={1}
                          className="w-10 text-center text-lg"
                          disabled={isLoading || resendCooldown > 0}
                          value={field.value[idx] || ''}
                          onChange={(e) => {
                            const val = e.target.value.replace(/\D/g, '');
                            const codeArr = (field.value || '').split('');
                            codeArr[idx] = val;
                            const newCode = codeArr.join('').slice(0, codeSize);
                            field.onChange(newCode);
                            if (val && idx < codeSize - 1) {
                              const next = document.getElementById(`code-cell-${idx + 1}`);
                              (next as HTMLInputElement)?.focus();
                            }
                          }}
                          onKeyDown={(e) => {
                            if (e.key === 'Backspace') {
                              const codeArr = (field.value || '').split('');
                              if (!codeArr[idx] && idx > 0) {
                                const prev = document.getElementById(`code-cell-${idx - 1}`);
                                (prev as HTMLInputElement)?.focus();
                              }
                            }
                          }}
                          id={`code-cell-${idx}`}
                          autoFocus={idx === 0}
                        />
                      ))}
                    </div>
                    <FormMessage />
                  </FormItem>
                )}
              />

              <FormMessage />

              <div className="flex justify-center">
                <Button
                  type="button"
                  variant="ghost"
                  size="default"
                  onClick={handleResendCode}
                  disabled={resendCooldown > 0 || isLoading}
                  className={`text-base p-0 h-auto font-normal transition-colors flex items-center gap-1 ${
                    resendCooldown > 0 || isLoading
                      ? 'text-bw-40 cursor-not-allowed'
                      : 'text-marigold-50 cursor-pointer'
                  }`}
                >
                  <RotateCcw
                    size={14}
                    className={`${resendCooldown > 0 ? 'animate-spin' : ''} ${
                      resendCooldown > 0 || isLoading ? 'text-gray-bw-40' : 'text-marigold-50'
                    }`}
                  />
                  {`${t('resendButtonLabel')}${resendCooldown > 0 ? ` (${resendCooldown}s)` : ''}`}
                </Button>
              </div>
            </CardContent>
            <CardFooter className="flex-col gap-2 p-4">
              <Button
                size="full"
                type="submit"
                disabled={isLoading || resendCooldown > 0 || form.watch('code').length !== codeSize}
              >
                {isLoading ? t('verifyingButtonLabel') : t('verifyButtonLabel')}
              </Button>
              <Button size="full" variant="secondary" onClick={onClose} disabled={isLoading}>
                {t('cancelButtonLabel')}
              </Button>
            </CardFooter>
          </form>
        </Form>
      </Card>
    </div>
  );
}<|MERGE_RESOLUTION|>--- conflicted
+++ resolved
@@ -11,7 +11,7 @@
 import { userProfileApi } from '@/services/Api';
 import { RotateCcw } from 'lucide-react';
 import { VerificationPopupProps } from '@/interfaces/VerificationPopup';
-import { supabase } from '@/lib/supabase';
+// import { supabase } from '@/lib/supabase';
 
 export function VerificationPopup({
   isOpen,
@@ -22,9 +22,9 @@
   const t = useTranslations('Login.VerificationPopup');
   const router = useRouter();
   const [isLoading, setIsLoading] = useState(false);
+  const [isResending, setIsResending] = useState(false);
   const [resendCooldown, setResendCooldown] = useState(0);
   const [error, setError] = useState<string | null>(null);
-  const [verificationCode] = useState('');
 
   const verificationSchema = z.object({
     code: z.string().regex(/^\d{6}$/, t('codeInputError')),
@@ -45,18 +45,8 @@
     setIsLoading(true);
     setError(null);
     try {
-      // Supabase verification
-      const { error: signInError } = await supabase.auth.signInWithOtp({
-        phone: recipientPhoneNumber,
-      });
-
-      if (signInError) {
-        console.error('Supabase verification error:', signInError);
-        throw signInError;
-      }
-
-      // Twilio verification (commented out but kept for reference)
-      // await userProfileApi.sendVerificationCode(recipientPhoneNumber);
+      // Send verification code using backend endpoint
+      await userProfileApi.sendVerificationCode(recipientPhoneNumber);
     } catch (err) {
       console.error('Error in sign in:', err);
       setError('Failed to send verification code. Please try again.');
@@ -69,63 +59,13 @@
     setIsLoading(true);
     setError(null);
     try {
-      // Supabase verification
-      const { error: verifyError } = await supabase.auth.verifyOtp({
-        phone: recipientPhoneNumber,
-        token: verificationCode,
-        type: 'sms',
-      });
-
-      if (verifyError) {
-        console.error('Supabase verification error:', verifyError);
-        throw verifyError;
-      }
-
-      // Twilio verification (commented out but kept for reference)
-      // const result = await userProfileApi.verifyCode(recipientPhoneNumber, verificationCode);
-      // if (!result.valid) {
-      //   throw new Error('Invalid verification code');
-      // }
-
-      onClose();
-      router.push('/');
-    } catch (err) {
-      console.error('Error verifying code:', err);
-      setError('Invalid verification code. Please try again.');
-    } finally {
-      setIsLoading(false);
-    }
-  };
-
-  useEffect(() => {
-    let timer: NodeJS.Timeout;
-    if (resendCooldown > 0) {
-      timer = setTimeout(() => {
-        setResendCooldown(resendCooldown - 1);
-      }, 1000);
-    }
-    return () => clearTimeout(timer);
-  }, [resendCooldown]);
-
-  // Send verification code when popup opens
-  useEffect(() => {
-    if (isOpen) {
-      signIn();
-    }
-  }, [isOpen, signIn]);
-
-  const handleSubmit = async () => {
-    try {
-      setIsLoading(true);
-      setError(null);
-
-      // Verify the code
-      verifyCode();
-      const isVerified = true;
-
-      if (!isVerified) {
-        setError(t('invalidCode'));
-        return;
+      // Get the code from the form
+      const code = form.getValues('code');
+      // Verify code using backend endpoint
+      const result = await userProfileApi.verifyCode(recipientPhoneNumber, code);
+
+      if (!result.valid) {
+        throw new Error('Invalid verification code');
       }
 
       // If verification successful and we have form data, create the user
@@ -137,11 +77,6 @@
             phone_number: formData.phoneNumber,
             password: formData.password,
             preferred_language: 'en',
-<<<<<<< HEAD
-            preferred_learning_style_id: '',
-            preferred_session_length: '',
-=======
->>>>>>> 1ecbde47
             role_id: undefined,
             experience_id: undefined,
             preferred_learning_style_id: undefined,
@@ -155,14 +90,48 @@
         } catch (err) {
           console.error('Error creating user:', err);
           setError(t('genericError'));
+          setIsLoading(false);
         }
+      } else {
+        // If no form data (just verification), close and redirect
+        onClose();
+        router.push('/');
       }
+    } catch (err) {
+      console.error('Error verifying code:', err);
+      setError('Invalid verification code. Please try again.');
+      setIsLoading(false);
+    }
+  };
+
+  useEffect(() => {
+    let timer: NodeJS.Timeout;
+    if (resendCooldown > 0) {
+      timer = setTimeout(() => {
+        setResendCooldown(resendCooldown - 1);
+      }, 1000);
+    }
+    return () => clearTimeout(timer);
+  }, [resendCooldown]);
+
+  // Send verification code when popup opens
+  useEffect(() => {
+    if (isOpen) {
+      signIn();
+    }
+  }, [isOpen, signIn]);
+
+  const handleSubmit = async () => {
+    try {
+      setIsLoading(true);
+      setError(null);
+
+      // Verify the code
+      await verifyCode();
     } catch (err: unknown) {
       const errorMessage = t('genericError');
       console.error('Error verifying code:', err);
-
       setError(errorMessage);
-    } finally {
       setIsLoading(false);
     }
   };
@@ -170,7 +139,8 @@
   const handleResendCode = async () => {
     try {
       setError(null);
-      await userProfileApi.sendVerificationCode(recipientPhoneNumber);
+      setIsResending(true);
+      await signIn(); // Call signIn to resend the code
       setResendCooldown(30);
     } catch (err: unknown) {
       let errorMessage = t('resendError');
@@ -199,6 +169,8 @@
       }
 
       setError(errorMessage);
+    } finally {
+      setIsResending(false);
     }
   };
 
@@ -275,17 +247,17 @@
                   variant="ghost"
                   size="default"
                   onClick={handleResendCode}
-                  disabled={resendCooldown > 0 || isLoading}
+                  disabled={resendCooldown > 0 || isResending}
                   className={`text-base p-0 h-auto font-normal transition-colors flex items-center gap-1 ${
-                    resendCooldown > 0 || isLoading
+                    resendCooldown > 0 || isResending
                       ? 'text-bw-40 cursor-not-allowed'
                       : 'text-marigold-50 cursor-pointer'
                   }`}
                 >
                   <RotateCcw
                     size={14}
-                    className={`${resendCooldown > 0 ? 'animate-spin' : ''} ${
-                      resendCooldown > 0 || isLoading ? 'text-gray-bw-40' : 'text-marigold-50'
+                    className={`${isResending ? 'animate-spin' : ''} ${
+                      resendCooldown > 0 || isResending ? 'text-bw-40' : 'text-marigold-50'
                     }`}
                   />
                   {`${t('resendButtonLabel')}${resendCooldown > 0 ? ` (${resendCooldown}s)` : ''}`}
