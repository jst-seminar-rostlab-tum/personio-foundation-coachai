--- conflicted
+++ resolved
@@ -31,13 +31,8 @@
   async function handleDeleteUser(deleteUserId?: string) {
     setLoading(true);
     try {
-<<<<<<< HEAD
-      await UserProfileService.deleteUser(deleteUserId);
+      await UserProfileService.deleteUser(api, deleteUserId);
       showSuccessToast(tDeleteAccount('deleteAccountSuccess'));
-=======
-      await UserProfileService.deleteUser(api, deleteUserId);
-      showSuccessToast(t('deleteAccountSuccess'));
->>>>>>> d3a8e9d8
       if (!deleteUserId) {
         redirect('/');
       }
