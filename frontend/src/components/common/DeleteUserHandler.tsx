'use client';

import { useState } from 'react';
import { UserProfileService } from '@/services/UserProfileService';
import { useTranslations } from 'next-intl';
import { showErrorToast, showSuccessToast } from '@/lib/toast';
import { redirect } from 'next/navigation';
import { api } from '@/services/ApiClient';
import {
  AlertDialog,
  AlertDialogAction,
  AlertDialogCancel,
  AlertDialogContent,
  AlertDialogDescription,
  AlertDialogFooter,
  AlertDialogHeader,
  AlertDialogTitle,
  AlertDialogTrigger,
} from '../ui/AlertDialog';

<<<<<<< HEAD
export function DeleteUserHandler({
  children,
  id,
  onSuccess,
}: DeleteUserHandlerProps & { onSuccess?: () => void }) {
=======
interface DeleteUserHandlerProps {
  id?: string;
  children: React.ReactNode;
}

export function DeleteUserHandler({ children, id }: DeleteUserHandlerProps) {
>>>>>>> d3a8e9d8
  const [loading, setLoading] = useState(false);
  const t = useTranslations('Common');

  async function handleDeleteUser(deleteUserId?: string) {
    setLoading(true);
    try {
      await UserProfileService.deleteUser(api, deleteUserId);
      showSuccessToast(t('deleteAccountSuccess'));
      if (onSuccess) onSuccess();
      if (!deleteUserId) {
        redirect('/');
      }
    } catch (error) {
      showErrorToast(error, t('deleteAccountError'));
    } finally {
      setLoading(false);
    }
  }

  return (
    <AlertDialog>
      <AlertDialogTrigger asChild>{children}</AlertDialogTrigger>
      <AlertDialogContent>
        <AlertDialogHeader>
          <AlertDialogTitle>{t('deleteAccountConfirmTitle')}</AlertDialogTitle>
          <AlertDialogDescription>{t('deleteAccountConfirmDesc')}</AlertDialogDescription>
        </AlertDialogHeader>
        <AlertDialogFooter>
          <AlertDialogCancel>{t('cancel')}</AlertDialogCancel>
          <AlertDialogAction onClick={() => handleDeleteUser(id)} disabled={loading}>
            {loading ? t('deleting') : t('confirm')}
          </AlertDialogAction>
        </AlertDialogFooter>
      </AlertDialogContent>
    </AlertDialog>
  );
}<|MERGE_RESOLUTION|>--- conflicted
+++ resolved
@@ -18,20 +18,13 @@
   AlertDialogTrigger,
 } from '../ui/AlertDialog';
 
-<<<<<<< HEAD
-export function DeleteUserHandler({
-  children,
-  id,
-  onSuccess,
-}: DeleteUserHandlerProps & { onSuccess?: () => void }) {
-=======
 interface DeleteUserHandlerProps {
   id?: string;
   children: React.ReactNode;
+  onSuccess?: () => void;
 }
 
-export function DeleteUserHandler({ children, id }: DeleteUserHandlerProps) {
->>>>>>> d3a8e9d8
+export function DeleteUserHandler({ children, id, onSuccess }: DeleteUserHandlerProps) {
   const [loading, setLoading] = useState(false);
   const t = useTranslations('Common');
 
