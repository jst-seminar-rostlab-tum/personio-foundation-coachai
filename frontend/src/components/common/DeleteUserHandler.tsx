'use client';

import { useState } from 'react';
import { UserProfileService } from '@/services/UserProfileService';
import { useTranslations } from 'next-intl';
import { showErrorToast, showSuccessToast } from '@/lib/utils/toast';
import { redirect } from 'next/navigation';
import { api } from '@/services/ApiClient';
import {
  AlertDialog,
  AlertDialogAction,
  AlertDialogCancel,
  AlertDialogContent,
  AlertDialogDescription,
  AlertDialogFooter,
  AlertDialogHeader,
  AlertDialogTitle,
  AlertDialogTrigger,
} from '../ui/AlertDialog';

interface DeleteUserHandlerProps {
  id?: string;
  children: React.ReactNode;
  onDeleteSuccess?: () => void;
}

export function DeleteUserHandler({ children, id, onDeleteSuccess }: DeleteUserHandlerProps) {
  const [loading, setLoading] = useState(false);
  const tCommon = useTranslations('Common');

  async function handleDeleteUser(deleteUserId?: string) {
    setLoading(true);
    try {
      await UserProfileService.deleteUser(api, deleteUserId);
<<<<<<< HEAD
      showSuccessToast(t('deleteAccountSuccess'));
      if (onDeleteSuccess) onDeleteSuccess();
=======
      showSuccessToast(tCommon('deleteAccountSuccess'));
>>>>>>> 084cfd2e
      if (!deleteUserId) {
        redirect('/');
      }
    } catch (error) {
      showErrorToast(error, tCommon('deleteAccountError'));
    } finally {
      setLoading(false);
    }
  }

  return (
    <AlertDialog>
      <AlertDialogTrigger asChild>{children}</AlertDialogTrigger>
      <AlertDialogContent>
        <AlertDialogHeader>
          <AlertDialogTitle>{tCommon('areYouSure')}</AlertDialogTitle>
          <AlertDialogDescription>{tCommon('deleteAccountConfirmDesc')}</AlertDialogDescription>
        </AlertDialogHeader>
        <AlertDialogFooter>
          <AlertDialogCancel>{tCommon('cancel')}</AlertDialogCancel>
          <AlertDialogAction onClick={() => handleDeleteUser(id)} disabled={loading}>
            {loading ? tCommon('deleting') : tCommon('confirm')}
          </AlertDialogAction>
        </AlertDialogFooter>
      </AlertDialogContent>
    </AlertDialog>
  );
}<|MERGE_RESOLUTION|>--- conflicted
+++ resolved
@@ -32,12 +32,8 @@
     setLoading(true);
     try {
       await UserProfileService.deleteUser(api, deleteUserId);
-<<<<<<< HEAD
-      showSuccessToast(t('deleteAccountSuccess'));
+      showSuccessToast(tCommon('deleteAccountSuccess'));
       if (onDeleteSuccess) onDeleteSuccess();
-=======
-      showSuccessToast(tCommon('deleteAccountSuccess'));
->>>>>>> 084cfd2e
       if (!deleteUserId) {
         redirect('/');
       }
