@import 'tailwindcss';

:root {
  --background: #ffffff;
  --foreground: #171717;
  --background-light: #f0f0f0;
  --flame-50: #ff3700;
  --forest-50: #33cc7b;
  --bw-10: #f4f4f5;
  --bw-20: #e4e4e7;
  --bw-30: #d4d4d8;
  --bw-40: #a1a1aa;
  --bw-50: #71717a;
  --bw-60: #27272a;
  --bw-70: #18181b;
  --marigold-5: #fff7eb;
  --marigold-10: #ffeacc;
  --marigold-30: #ffbf66;
  --marigold-40: #ffaa31;
  --marigold-50: #ff9500;
  --marigold-90: #4d2d00;
  --marigold-95: #291800;
  --forest-50: #33cc7b;
  --forest-60: #21ab63;
  --font-dark: #262626;
  --radius-md: 8px;
}

@theme inline {
  --font-sans: var(--font-geist-sans);
  --font-mono: var(--font-geist-mono);
  /* colors */
  --color-background: var(--background);
  --color-foreground: var(--foreground);
  --color-background-light: var(--background-light);
  --color-flame-50: var(--flame-50);
  --color-forest-50: var(--forest-50);
  --color-bw-10: var(--bw-10);
  --color-bw-20: var(--bw-20);
  --color-bw-30: var(--bw-30);
  --color-bw-40: var(--bw-40);
  --color-bw-50: var(--bw-50);
  --color-bw-60: var(--bw-60);
  --color-bw-70: var(--bw-70);
  --color-marigold-5: var(--marigold-5);
  --color-marigold-10: var(--marigold-10);
  --color-marigold-30: var(--marigold-30);
  --color-marigold-40: var(--marigold-40);
  --color-marigold-50: var(--marigold-50);
  --color-marigold-90: var(--marigold-90);
  --color-marigold-95: var(--marigold-95);
  --color-forest-50: var(--forest-50);
  --color-forest-60: var(--forest-60);
  --color-font-dark: var(--font-dark);
  /* typography */
  --text-2xl: 24px;
  --text-2xl--font-weight: 700;
  --text-xl: 18px;
  --text-xl--font-weight: 600;
  --text-md: 16px;
  --text-md--font-weight: 600;
  --text-lg: 13px;
  --text-lg--font-weight: 600;
  --text-base: 13px;
  --text-base--font-weight: 400;
}

@keyframes slideDown {
  from {
    height: 0;
  }
  to {
    height: var(--radix-accordion-content-height);
  }
}

@keyframes slideUp {
  from {
    height: var(--radix-accordion-content-height);
  }
  to {
    height: 0;
  }
}

.accordionContent[data-state='open'] {
  animation: slideDown 700ms ease-out;
}
.accordionContent[data-state='closed'] {
  animation: slideUp 700ms ease-out;
}

body {
  background: var(--background);
  color: var(--font-dark);
  font-family: Arial, Helvetica, sans-serif;
}

.bebas-neue {
  font-family: 'Bebas Neue', 'Bebas Neue Fallback', sans-serif;
  font-weight: 400;
  letter-spacing: 0.01em;
}

html {
  scroll-behavior: smooth;
<<<<<<< HEAD
  scrollbar-gutter: stable;
=======

  body[data-scroll-locked] {
    overflow: visible !important;
    margin-right: 0 !important;
  }
>>>>>>> 9b00ca1f
}<|MERGE_RESOLUTION|>--- conflicted
+++ resolved
@@ -104,13 +104,9 @@
 
 html {
   scroll-behavior: smooth;
-<<<<<<< HEAD
   scrollbar-gutter: stable;
-=======
-
   body[data-scroll-locked] {
     overflow: visible !important;
     margin-right: 0 !important;
   }
->>>>>>> 9b00ca1f
 }