--- conflicted
+++ resolved
@@ -26,18 +26,10 @@
 
 const createConversationScenario = async (api: AxiosInstance, scenario: ConversationScenario) => {
   try {
-<<<<<<< HEAD
     const response = await api.post<ConversationScenarioResponse>(
       '/conversation-scenario',
       scenario
     );
-=======
-    const response = await api.post<ConversationScenarioResponse>('/conversation-scenarios', {
-      ...scenario,
-      persona: '', // Temporary fix until new version of create conversation scenario is ready
-      situationalFacts: '', // Temporary fix until new version of create conversation scenario is ready
-    });
->>>>>>> aa80f0af
     return response;
   } catch (error) {
     console.error('Error creating conversation scenario:', error);
