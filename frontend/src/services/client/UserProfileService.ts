--- conflicted
+++ resolved
@@ -11,14 +11,16 @@
   }
 };
 
-<<<<<<< HEAD
 const exportUserData = async (): Promise<UserDataExport> => {
   try {
     const { data } = await api.get<UserDataExport>('/user-profile/export');
     return data;
   } catch (error) {
     console.error('Error exporting user data:', error);
-=======
+    throw error;
+  }
+};
+
 const deleteUser = async (deleteUserId?: string) => {
   try {
     const url = `/user-profile${deleteUserId ? `?delete_user_id=${deleteUserId}` : ''}`;
@@ -26,16 +28,12 @@
     return data;
   } catch (error) {
     console.error('Error deleting user ', error);
->>>>>>> 00529769
     throw error;
   }
 };
 
 export const UserProfileService = {
   updateUserProfile,
-<<<<<<< HEAD
   exportUserData,
-=======
   deleteUser,
->>>>>>> 00529769
 };