import '@/styles/globals.css';
import { NextIntlClientProvider } from 'next-intl';
<<<<<<< HEAD
import type { LayoutProps } from '@/interfaces/LayoutProps';
import { headers } from 'next/headers';
=======
import type { LayoutProps } from '@/interfaces/props/LayoutProps';
>>>>>>> 9b56ded4

export default async function RootLayout({ children, params }: LayoutProps) {
  const { locale } = await params;
  const nonce = (await headers()).get('x-nonce') || undefined;

  return (
    <html lang={locale}>
      <body>
        <NextIntlClientProvider>{children}</NextIntlClientProvider>
        <script
          nonce={nonce}
          type="application/ld+json"
          dangerouslySetInnerHTML={{
            __html: JSON.stringify({
              '@context': 'https://schema.org',
              '@type': 'WebSite',
              name: 'Coach AI',
              url: 'https://personiofoundation-coachai.com',
            }),
          }}
        />
      </body>
    </html>
  );
}
export const dynamic = 'force-dynamic';<|MERGE_RESOLUTION|>--- conflicted
+++ resolved
@@ -1,11 +1,8 @@
 import '@/styles/globals.css';
 import { NextIntlClientProvider } from 'next-intl';
-<<<<<<< HEAD
-import type { LayoutProps } from '@/interfaces/LayoutProps';
+
+import type { LayoutProps } from '@/interfaces/props/LayoutProps';
 import { headers } from 'next/headers';
-=======
-import type { LayoutProps } from '@/interfaces/props/LayoutProps';
->>>>>>> 9b56ded4
 
 export default async function RootLayout({ children, params }: LayoutProps) {
   const { locale } = await params;
