<<<<<<< HEAD
import React from 'react';
=======
'use client';

import React, { useMemo } from 'react';
>>>>>>> 527362e9
import { Download, Trash2, Server, Lock } from 'lucide-react';
import { Card, CardContent, CardHeader, CardTitle } from '@/components/ui/Card';
import { Dialog, DialogContent, DialogTitle } from '@/components/ui/Dialog';
import { useTranslations } from 'next-intl';
import {
  DataProcessingCardProps,
  DataProcessingTableProps,
  DataProcessingTopic,
  PrivacyDialogProps,
} from '@/interfaces/models/PrivacyDialog';

export default function PrivacyDialog({ open, onOpenChange }: PrivacyDialogProps) {
  const t = useTranslations('Login.PrivacyPolicyDialog');

  const dataProcessingTopics = t.raw('dataProcessing.topics') as DataProcessingTopic[];

  const externalServices = t.raw('security.externalServices.services') as string[];

  const DataProcessingCard = ({ item }: DataProcessingCardProps) => (
    <div className="border rounded-lg p-4" key={item.key}>
      <div className="font-semibold text-base sm:text-base mb-2">{item.title}</div>
      <div className="text-base sm:text-base text-gray-600 mb-3">{item.description}</div>
      <div className="space-y-2">
        <div>
          <div className="font-medium text-base mb-1">
            {t('dataProcessing.table.headers.purpose')}:
          </div>
          <div className="text-base space-y-1">
            {item.purposes.map((purpose, idx) => (
              <div key={idx}>• {purpose}</div>
            ))}
          </div>
        </div>
        <div>
          <div className="font-medium text-base mb-1">
            {t('dataProcessing.table.headers.storageDuration')}:
          </div>
          <div className="text-base space-y-1">
            {item.storage.map((storage, idx) => (
              <div key={idx}>• {storage}</div>
            ))}
          </div>
        </div>
      </div>
    </div>
  );

  const DataProcessingTable = ({ items }: DataProcessingTableProps) => (
    <div className="overflow-x-auto">
      <table className="w-full border-collapse" role="table">
        <thead>
          <tr className="border-b">
            <th className="text-left py-3 pr-4 font-semibold text-base sm:text-base" scope="col">
              {t('dataProcessing.table.headers.personalData')}
            </th>
            <th className="text-left py-3 pr-4 font-semibold text-base sm:text-base" scope="col">
              {t('dataProcessing.table.headers.purpose')}
            </th>
            <th className="text-left py-3 font-semibold text-base sm:text-base" scope="col">
              {t('dataProcessing.table.headers.storageDuration')}
            </th>
          </tr>
        </thead>
        <tbody className="divide-y">
          {items.map((item) => (
            <tr key={item.key}>
              <td className="py-4 pr-4 align-top">
                <div className="font-medium text-base sm:text-base">{item.title}</div>
                <div className="text-base sm:text-base text-gray-600 mt-1">{item.description}</div>
              </td>
              <td className="py-4 pr-4 align-top">
                <ul className="text-base sm:text-base space-y-1" role="list">
                  {item.purposes.map((purpose, idx) => (
                    <li key={idx}>• {purpose}</li>
                  ))}
                </ul>
              </td>
              <td className="py-4 align-top">
                <ul className="text-base sm:text-base space-y-1" role="list">
                  {item.storage.map((storage, idx) => (
                    <li key={idx}>• {storage}</li>
                  ))}
                </ul>
              </td>
            </tr>
          ))}
        </tbody>
      </table>
    </div>
  );

  return (
    <Dialog open={open} onOpenChange={onOpenChange}>
      <DialogContent
        className="w-[95vw] max-w-sm sm:max-w-2xl lg:max-w-4xl max-h-[85vh] overflow-y-auto p-4"
        aria-describedby={undefined}
      >
        <DialogTitle>{t('title')}</DialogTitle>

        <div className="space-y-4 sm:space-y-6 mt-4" role="document">
          <section aria-labelledby="data-processing-title">
            <Card>
              <CardHeader>
                <CardTitle id="data-processing-title">{t('dataProcessing.title')}</CardTitle>
              </CardHeader>
              <CardContent className="p-4">
                <div className="block lg:hidden space-y-4">
                  {dataProcessingTopics.map((item) => (
                    <DataProcessingCard key={item.key} item={item} />
                  ))}
                </div>

                <div className="hidden lg:block">
                  <DataProcessingTable items={dataProcessingTopics} />
                </div>
              </CardContent>
            </Card>
          </section>

          <section aria-labelledby="security-title">
            <Card>
              <CardHeader>
                <CardTitle id="security-title">
                  <div className="flex items-center justify-center gap-2">
                    {t('security.title')}
                  </div>
                </CardTitle>
              </CardHeader>
              <CardContent className="p-4">
                <div className="grid grid-cols-1 sm:grid-cols-2 gap-4 sm:gap-6">
                  <div className="flex items-start gap-3">
                    <Server
                      className="h-4 w-4 sm:h-5 sm:w-5 text-blue-600 mt-0.5 flex-shrink-0"
                      aria-hidden="true"
                    />
                    <div>
                      <h4 className="font-semibold text-base sm:text-base">
                        {t('security.euServers.title')}
                      </h4>
                      <p className="text-base sm:text-base text-gray-600 mt-1">
                        {t('security.euServers.description')}
                      </p>
                    </div>
                  </div>

                  <div className="flex items-start gap-3">
                    <Lock
                      className="h-4 w-4 sm:h-5 sm:w-5 text-green-600 mt-0.5 flex-shrink-0"
                      aria-hidden="true"
                    />
                    <div>
                      <h4 className="font-semibold text-base sm:text-base">
                        {t('security.encryption.title')}
                      </h4>
                      <p className="text-base sm:text-base text-gray-600 mt-1">
                        {t('security.encryption.description')}
                      </p>
                    </div>
                  </div>
                </div>

                <div className="mt-6 pt-4 border-t">
                  <h4 className="font-semibold mb-3 text-base sm:text-base">
                    {t('security.externalServices.title')}
                  </h4>
                  <div className="text-base sm:text-base text-gray-600 space-y-2">
                    {externalServices.map((service, idx) => (
                      <p key={idx}>
                        • <strong>{service}</strong>
                      </p>
                    ))}
                  </div>
                </div>
              </CardContent>
            </Card>
          </section>

          <section aria-labelledby="user-rights-title">
            <Card>
              <CardHeader>
                <CardTitle id="user-rights-title">{t('userRights.title')}</CardTitle>
              </CardHeader>
              <CardContent className="p-4">
                <div className="grid grid-cols-1 sm:grid-cols-2 gap-4">
                  <div className="flex items-start gap-3 p-4 border rounded-lg hover:bg-gray-50 transition-colors">
                    <Trash2
                      className="h-4 w-4 sm:h-5 sm:w-5 text-red-600 mt-0.5 flex-shrink-0"
                      aria-hidden="true"
                    />
                    <div>
                      <h4 className="font-semibold text-base sm:text-base">
                        {t('userRights.accountDeletion.title')}
                      </h4>
                      <p className="text-base sm:text-base text-gray-600 mt-1">
                        {t('userRights.accountDeletion.description')}
                      </p>
                    </div>
                  </div>

                  <div className="flex items-start gap-3 p-4 border rounded-lg hover:bg-gray-50 transition-colors">
                    <Download
                      className="h-4 w-4 sm:h-5 sm:w-5 text-blue-600 mt-0.5 flex-shrink-0"
                      aria-hidden="true"
                    />
                    <div>
                      <h4 className="font-semibold text-base sm:text-base">
                        {t('userRights.dataExport.title')}
                      </h4>
                      <p className="text-base sm:text-base text-gray-600 mt-1">
                        {t('userRights.dataExport.description')}
                      </p>
                    </div>
                  </div>
                </div>
              </CardContent>
            </Card>
          </section>
        </div>
      </DialogContent>
    </Dialog>
  );
}<|MERGE_RESOLUTION|>--- conflicted
+++ resolved
@@ -1,10 +1,6 @@
-<<<<<<< HEAD
+'use client';
+
 import React from 'react';
-=======
-'use client';
-
-import React, { useMemo } from 'react';
->>>>>>> 527362e9
 import { Download, Trash2, Server, Lock } from 'lucide-react';
 import { Card, CardContent, CardHeader, CardTitle } from '@/components/ui/Card';
 import { Dialog, DialogContent, DialogTitle } from '@/components/ui/Dialog';
