<<<<<<< HEAD
import React from 'react';

=======
>>>>>>> 05a87d3f
export default function LoginPage() {
  return (
    <div className="min-h-screen flex items-center justify-center py-4">
      <div className="w-full max-w-md">
        <div className="bg-white rounded-lg shadow-md border border-bw-20">
          {/* Card Header */}
          <div className="p-6 border-b border-bw-20">
            <div className="h-6 w-32 bg-bw-10 rounded mb-2 animate-pulse" />
            <div className="h-4 w-48 bg-bw-10 rounded animate-pulse" />
          </div>

          {/* Card Content */}
          <div className="p-6">
            {/* Tabs */}
            <div className="flex mb-6">
              <div className="flex-1 h-10 bg-bw-20 rounded-l animate-pulse" />
              <div className="flex-1 h-10 bg-bw-10 rounded-r animate-pulse" />
            </div>

            {/* Tab Content */}
            <div className="space-y-4">
              <div className="h-4 w-24 bg-bw-10 rounded animate-pulse" />
              <div className="h-10 w-full bg-bw-10 rounded animate-pulse" />
              <div className="h-4 w-20 bg-bw-10 rounded animate-pulse" />
              <div className="h-10 w-full bg-bw-10 rounded animate-pulse" />
              <div className="h-10 w-full bg-bw-20 rounded animate-pulse" />
              <div className="h-10 w-full bg-bw-10 rounded animate-pulse" />
            </div>
          </div>
        </div>
      </div>
<<<<<<< HEAD
=======
      {/* Right Side (Auth Skeleton) */}
      <div className="flex flex-col items-center justify-center flex-1 px-4 py-8 bg-gray-50 lg:bg-white lg:rounded-lg lg:shadow-md lg:max-w-xl lg:mx-auto">
        {/* Logo */}
        <div className="w-12 h-12 bg-gray-200 rounded-full mb-4 animate-pulse" />
        {/* Title */}
        <div className="w-2/3 h-6 bg-gray-200 rounded mb-2 animate-pulse" />
        {/* Subtitle */}
        <div className="w-1/2 h-4 bg-gray-100 rounded mb-4 animate-pulse" />
        {/* Demo Banner */}
        <div className="w-full h-8 bg-gray-100 rounded mb-4 animate-pulse" />
        {/* Continue Button */}
        <button className="w-full h-10 bg-gray-200 rounded font-semibold text-gray-700 hover:bg-gray-300 transition-colors flex items-center justify-center gap-2">
          Continue to Demo
          <svg
            className="w-4 h-4 ml-1"
            fill="none"
            stroke="currentColor"
            strokeWidth="2"
            viewBox="0 0 24 24"
            aria-hidden="true"
          >
            <path strokeLinecap="round" strokeLinejoin="round" d="M9 5l7 7-7 7" />
          </svg>
        </button>
        {/* Tabs */}
        <div className="flex w-full mb-4">
          <div className="w-1/2 h-8 bg-gray-200 rounded-l animate-pulse" />
          <div className="w-1/2 h-8 bg-gray-100 rounded-r animate-pulse" />
        </div>
        {/* Form Fields */}
        <div className="w-full space-y-4">
          <div className="w-full h-4 bg-gray-200 rounded animate-pulse" />
          <div className="w-full h-10 bg-gray-100 rounded animate-pulse" />
          <div className="w-full h-4 bg-gray-200 rounded animate-pulse" />
          <div className="w-full h-10 bg-gray-100 rounded animate-pulse" />
        </div>
        {/* Sign In Button */}
        <div className="w-full h-10 bg-gray-200 rounded mt-6 animate-pulse" />
        {/* Google Button */}
        <div className="w-full h-10 bg-gray-200 rounded mt-4 animate-pulse" />
      </div>
>>>>>>> 05a87d3f
    </div>
  );
}<|MERGE_RESOLUTION|>--- conflicted
+++ resolved
@@ -1,8 +1,5 @@
-<<<<<<< HEAD
-import React from 'react';
+import Link from 'next/link';
 
-=======
->>>>>>> 05a87d3f
 export default function LoginPage() {
   return (
     <div className="min-h-screen flex items-center justify-center py-4">
@@ -34,8 +31,6 @@
           </div>
         </div>
       </div>
-<<<<<<< HEAD
-=======
       {/* Right Side (Auth Skeleton) */}
       <div className="flex flex-col items-center justify-center flex-1 px-4 py-8 bg-gray-50 lg:bg-white lg:rounded-lg lg:shadow-md lg:max-w-xl lg:mx-auto">
         {/* Logo */}
@@ -47,19 +42,21 @@
         {/* Demo Banner */}
         <div className="w-full h-8 bg-gray-100 rounded mb-4 animate-pulse" />
         {/* Continue Button */}
-        <button className="w-full h-10 bg-gray-200 rounded font-semibold text-gray-700 hover:bg-gray-300 transition-colors flex items-center justify-center gap-2">
-          Continue to Demo
-          <svg
-            className="w-4 h-4 ml-1"
-            fill="none"
-            stroke="currentColor"
-            strokeWidth="2"
-            viewBox="0 0 24 24"
-            aria-hidden="true"
-          >
-            <path strokeLinecap="round" strokeLinejoin="round" d="M9 5l7 7-7 7" />
-          </svg>
-        </button>
+        <Link href="/onboarding" className="w-2/3 mb-6">
+          <button className="w-full h-10 bg-gray-200 rounded font-semibold text-gray-700 hover:bg-gray-300 transition-colors flex items-center justify-center gap-2">
+            Continue to Demo
+            <svg
+              className="w-4 h-4 ml-1"
+              fill="none"
+              stroke="currentColor"
+              strokeWidth="2"
+              viewBox="0 0 24 24"
+              aria-hidden="true"
+            >
+              <path strokeLinecap="round" strokeLinejoin="round" d="M9 5l7 7-7 7" />
+            </svg>
+          </button>
+        </Link>
         {/* Tabs */}
         <div className="flex w-full mb-4">
           <div className="w-1/2 h-8 bg-gray-200 rounded-l animate-pulse" />
@@ -77,7 +74,6 @@
         {/* Google Button */}
         <div className="w-full h-10 bg-gray-200 rounded mt-4 animate-pulse" />
       </div>
->>>>>>> 05a87d3f
     </div>
   );
 }