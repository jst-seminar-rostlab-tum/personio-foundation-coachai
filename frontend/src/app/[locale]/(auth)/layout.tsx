--- conflicted
+++ resolved
@@ -7,37 +7,12 @@
 
 export default async function AuthLayout({ children }: LayoutProps) {
   return (
-<<<<<<< HEAD
-    <html lang={locale}>
-      <body className={inter.className}>
-        <script
-          nonce={nonce}
-          type="application/ld+json"
-          dangerouslySetInnerHTML={{
-            __html: JSON.stringify({
-              '@context': 'https://schema.org',
-              '@type': 'WebSite',
-              name: 'Coach AI',
-              url: 'https://personiofoundation-coachai.com',
-            }),
-          }}
-        />
-        <NextIntlClientProvider>
-          <AboutHeader />
-          <main className="mx-auto px-[clamp(1.25rem,4vw,4rem)] max-w-7xl">{children}</main>
-          <Toaster richColors />
-          <AboutFooter />
-        </NextIntlClientProvider>
-      </body>
-    </html>
-=======
     <NextIntlClientProvider>
       <AboutHeader />
-      <main className="container mx-auto px-4">{children}</main>
+      <main className="mx-auto px-[clamp(1.25rem,4vw,4rem)] max-w-7xl">{children}</main>
       <Toaster richColors />
       <AboutFooter />
     </NextIntlClientProvider>
->>>>>>> 4eeb706e
   );
 }
 
