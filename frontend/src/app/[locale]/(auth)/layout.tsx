--- conflicted
+++ resolved
@@ -41,7 +41,6 @@
             }),
           }}
         />
-<<<<<<< HEAD
       </head>
       <body className={inter.className}>
         <NextIntlClientProvider>
@@ -50,8 +49,6 @@
           <Toaster richColors />
           <AboutFooter />
         </NextIntlClientProvider>
-=======
->>>>>>> 9b00ca1f
       </body>
     </html>
   );
