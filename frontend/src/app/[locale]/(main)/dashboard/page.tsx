--- conflicted
+++ resolved
@@ -8,13 +8,10 @@
 import { Button } from '@/components/ui/Button';
 import { UserProfileService } from '@/services/UserProfileService';
 import StatCard from '@/components/common/StatCard';
-<<<<<<< HEAD
-=======
 import EmptyListComponent from '@/components/common/EmptyListComponent';
 import { SessionFromPagination } from '@/interfaces/models/Session';
 import { formatDateFlexible } from '@/lib/utils/formatDateAndTime';
 import { calculateAverageScore } from '@/lib/utils/scoreUtils';
->>>>>>> 42017688
 import { api } from '@/services/ApiServer';
 import ClickableTable from './DashboardTable';
 
@@ -28,9 +25,6 @@
   const tCommon = await getTranslations('Common');
   const userProfilePromise = UserProfileService.getUserProfile(api);
   const userStatsPromise = UserProfileService.getUserStats(api);
-<<<<<<< HEAD
-  const [userProfile, userStats] = await Promise.all([userProfilePromise, userStatsPromise]);
-=======
   const sessionsPromise = sessionService.getPaginatedSessions(api, 1, PAGE_SIZE);
   const [userProfile, userStats, sessionsData] = await Promise.all([
     userProfilePromise,
@@ -40,7 +34,6 @@
   const { sessions } = sessionsData.data;
   const locale = await getLocale();
   const averageScore = calculateAverageScore(userStats.scoreSum, userStats.totalSessions);
->>>>>>> 42017688
 
   return (
     <div className="flex flex-col gap-16">
