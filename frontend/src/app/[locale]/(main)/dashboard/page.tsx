import Link from 'next/link';
import { useTranslations } from 'next-intl';
import { ArrowRightIcon, Play, Plus } from 'lucide-react';

import { generateMetadata as generateDynamicMetadata } from '@/lib/metadata';
import type { Metadata } from 'next';
import { MetadataProps } from '@/interfaces/MetadataProps';
import BackButton from '@/components/common/BackButton';
import { Button } from '@/components/ui/Button';
import StatCard from '@/components/common/StatCard';
import HistoryItem from './components/HistoryItem';

export async function generateMetadata({ params }: MetadataProps): Promise<Metadata> {
  const { locale } = await params;
  return generateDynamicMetadata(locale, '/dashboard', true);
}

export default function DashboardPage() {
  const name = 'Anton';
  const t = useTranslations('Dashboard');

  return (
<<<<<<< HEAD
    <>
      <BackButton />
      <div className="flex flex-col gap-12 p-8">
        <section className="flex flex-col md:flex-row md:items-center md:justify-between gap-4 md:gap-0">
          <p className="text-2xl text-center md:text-left">
            {t('header.greeting')}
            {name}!
          </p>
          <Link href="/new-training" className="w-full md:w-auto">
            <Button size="full" className="md:!size-default">
              <Plus />
              {t('header.cta')}
            </Button>
          </Link>
        </section>
=======
    <div className="flex flex-col gap-12">
      <section className="flex flex-col md:flex-row md:items-center md:justify-between gap-4 md:gap-0">
        <p className="text-2xl text-center md:text-left">
          {t('header.greeting')}
          {name}!
        </p>
        <Link href="/new-conversation-scenario" className="w-full md:w-auto">
          <Button size="full" className="md:!size-default">
            <Plus />
            {t('header.cta')}
          </Button>
        </Link>
      </section>

      <section className="flex flex-col gap-4">
        <div>
          <h2 className="text-xl">{t('currentSession.title')}</h2>
          <p className="text-base text-bw-40">{t('currentSession.subtitle')}</p>
        </div>
>>>>>>> 63d947cd

        <section className="flex flex-col gap-4">
          <div>
            <h2 className="text-xl">{t('currentSession.title')}</h2>
            <p className="text-base text-bw-40">{t('currentSession.subtitle')}</p>
          </div>

          <div className="bg-marigold-5 border border-marigold-30 rounded-lg p-8 gap-8 flex flex-col">
            <div>
              <h2 className="text-xl">{t('currentSession.sessionCard.title')}</h2>
              <p className="text-base text-bw-40">{t('currentSession.sessionCard.subtitle')}</p>
            </div>
            <Link href="/simulation/1">
              <Button size="full" className="mx-auto">
                <Play />
                {t('currentSession.sessionCard.cta')}
              </Button>
            </Link>
          </div>
        </section>

        <div className="grid grid-cols-2 lg:grid-cols-4 gap-4">
          <StatCard value={56} label={t('userStats.totalSessions')} />
          <StatCard value="17.2h" label={t('userStats.trainingTime')} />
          <StatCard value="37d" label={t('userStats.currentStreak')} />
          <StatCard value="89%" label={t('userStats.avgScore')} />
        </div>

        <section className="flex flex-col gap-4">
          <div>
            <h2 className="text-xl">{t('recentSessions.title')}</h2>
            <p className="text-base text-bw-40">{t('recentSessions.subtitle')}</p>
          </div>

          <HistoryItem
            title="Negotiating Job Offers"
            description="Practice salary negotiation with a potential candidate"
            date={new Date('2025-01-04T13:36:00')}
            duration={5672}
          />
          <HistoryItem
            title="Conflict Resolution"
            description="Mediate a disagreement between team members"
            date={new Date('2024-04-16T13:36:00')}
            duration={368}
          />
          <HistoryItem
            title="Performance Review"
            description="Conduct a quaterly performance review"
            date={new Date('2023-07-28T13:36:00')}
            duration={634}
          />

          <Link href="/history">
            <Button size="full">
              {t('recentSessions.cta')}
              <ArrowRightIcon />
            </Button>
          </Link>
        </section>
      </div>
    </>
  );
}<|MERGE_RESOLUTION|>--- conflicted
+++ resolved
@@ -20,43 +20,21 @@
   const t = useTranslations('Dashboard');
 
   return (
-<<<<<<< HEAD
     <>
       <BackButton />
-      <div className="flex flex-col gap-12 p-8">
+      <div className="flex flex-col gap-12">
         <section className="flex flex-col md:flex-row md:items-center md:justify-between gap-4 md:gap-0">
           <p className="text-2xl text-center md:text-left">
             {t('header.greeting')}
             {name}!
           </p>
-          <Link href="/new-training" className="w-full md:w-auto">
+          <Link href="/new-conversation-scenario" className="w-full md:w-auto">
             <Button size="full" className="md:!size-default">
               <Plus />
               {t('header.cta')}
             </Button>
           </Link>
         </section>
-=======
-    <div className="flex flex-col gap-12">
-      <section className="flex flex-col md:flex-row md:items-center md:justify-between gap-4 md:gap-0">
-        <p className="text-2xl text-center md:text-left">
-          {t('header.greeting')}
-          {name}!
-        </p>
-        <Link href="/new-conversation-scenario" className="w-full md:w-auto">
-          <Button size="full" className="md:!size-default">
-            <Plus />
-            {t('header.cta')}
-          </Button>
-        </Link>
-      </section>
-
-      <section className="flex flex-col gap-4">
-        <div>
-          <h2 className="text-xl">{t('currentSession.title')}</h2>
-          <p className="text-base text-bw-40">{t('currentSession.subtitle')}</p>
-        </div>
->>>>>>> 63d947cd
 
         <section className="flex flex-col gap-4">
           <div>
