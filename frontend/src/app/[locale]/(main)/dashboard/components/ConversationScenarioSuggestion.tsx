'use client';

import { Button } from '@/components/ui/Button';
<<<<<<< HEAD
import { useTranslations } from 'next-intl';
import Image from 'next/image';
import { useState, useEffect } from 'react';
=======
import { ConversationScenario } from '@/interfaces/models/ConversationScenario';
import { showErrorToast } from '@/lib/utils/toast';
import { api } from '@/services/ApiClient';
import { conversationScenarioService } from '@/services/ConversationScenarioService';
import { useTranslations } from 'next-intl';
import Image from 'next/image';
import { useRouter } from 'next/navigation';
>>>>>>> ce433b66

interface ConversationScenarioSuggestionProps {
  suggestion: string;
  scenario: ConversationScenario;
}

export default function ConversationScenarioSuggestion({
  suggestion,
  scenario,
}: ConversationScenarioSuggestionProps) {
  const t = useTranslations('Dashboard.suggestion');
<<<<<<< HEAD
  const [isVisible, setIsVisible] = useState(false);

  useEffect(() => {
    // Trigger float in animation after component mounts
    const timer = setTimeout(() => {
      setIsVisible(true);
    }, 100); // Small delay to ensure smooth animation

    return () => clearTimeout(timer);
  }, []);
=======
  const tConversationScenario = useTranslations('ConversationScenario');
  const router = useRouter();

  if (!suggestion || !scenario) return null;

  const onClickStartSuggestedScenario = async () => {
    try {
      const { data } = await conversationScenarioService.createConversationScenario(
        api,
        scenario,
        true
      );
      router.push(`/preparation/${data.scenarioId}`);
    } catch (err) {
      showErrorToast(err, tConversationScenario('errorMessage'));
    }
  };
>>>>>>> ce433b66

  return (
    <section className="flex flex-col items-center justify-center w-full">
      <div className="flex flex-col md:flex-row md:items-center gap-6 mb-4 justify-center w-full max-w-2xl">
        <div
          className={`relative p-8 max-w-lg break-words border rounded-lg border-bw-10 bg-bw-10 mx-auto transition-all duration-1000 ease-out ${
            isVisible ? 'opacity-100 translate-y-0' : 'opacity-0 translate-y-8'
          }`}
        >
          <span className="block whitespace-pre-line leading-loose text-base">{suggestion}</span>
          <Button className="mt-4" onClick={onClickStartSuggestedScenario}>
            {t('startButton')}
          </Button>
          <span className="hidden md:block absolute right-[-20px] top-1/2 -translate-y-1/2 w-0 h-0 border-y-[20px] border-y-transparent border-l-[20px] border-l-bw-10"></span>
          <span className="block md:hidden absolute left-1/2 bottom-[-20px] -translate-x-1/2 w-0 h-0 border-x-[20px] border-x-transparent border-t-[20px] border-t-bw-10"></span>
        </div>
        <Image
          src="/images/mascot.png"
          alt="Mascot"
          width={144}
          height={120}
          className={`object-contain mx-auto transition-all duration-1000 ease-out ${
            isVisible ? 'opacity-100 translate-y-0' : 'opacity-0 translate-y-8'
          }`}
        />
      </div>
    </section>
  );
}<|MERGE_RESOLUTION|>--- conflicted
+++ resolved
@@ -1,19 +1,14 @@
 'use client';
 
 import { Button } from '@/components/ui/Button';
-<<<<<<< HEAD
 import { useTranslations } from 'next-intl';
 import Image from 'next/image';
 import { useState, useEffect } from 'react';
-=======
 import { ConversationScenario } from '@/interfaces/models/ConversationScenario';
 import { showErrorToast } from '@/lib/utils/toast';
 import { api } from '@/services/ApiClient';
 import { conversationScenarioService } from '@/services/ConversationScenarioService';
-import { useTranslations } from 'next-intl';
-import Image from 'next/image';
 import { useRouter } from 'next/navigation';
->>>>>>> ce433b66
 
 interface ConversationScenarioSuggestionProps {
   suggestion: string;
@@ -25,20 +20,17 @@
   scenario,
 }: ConversationScenarioSuggestionProps) {
   const t = useTranslations('Dashboard.suggestion');
-<<<<<<< HEAD
+  const tConversationScenario = useTranslations('ConversationScenario');
+  const router = useRouter();
   const [isVisible, setIsVisible] = useState(false);
 
   useEffect(() => {
-    // Trigger float in animation after component mounts
     const timer = setTimeout(() => {
       setIsVisible(true);
-    }, 100); // Small delay to ensure smooth animation
+    }, 100);
 
     return () => clearTimeout(timer);
   }, []);
-=======
-  const tConversationScenario = useTranslations('ConversationScenario');
-  const router = useRouter();
 
   if (!suggestion || !scenario) return null;
 
@@ -54,7 +46,6 @@
       showErrorToast(err, tConversationScenario('errorMessage'));
     }
   };
->>>>>>> ce433b66
 
   return (
     <section className="flex flex-col items-center justify-center w-full">
