--- conflicted
+++ resolved
@@ -4,14 +4,10 @@
 import Link from 'next/link';
 import { Button } from '@/components/ui/Button';
 import { MetadataProps } from '@/interfaces/MetadataProps';
-<<<<<<< HEAD
 import { PagesProps } from '@/interfaces/PagesProps';
 import { getTranslations } from 'next-intl/server';
 import PreparationContent from './components/PreparationContent';
 import { CreateSessionButton } from './components/CreateSessionButton';
-=======
-import PreparationContent from './components/PreparationContent';
->>>>>>> 6a7d0da4
 
 export async function generateMetadata({ params }: MetadataProps): Promise<Metadata> {
   const { locale } = await params;
