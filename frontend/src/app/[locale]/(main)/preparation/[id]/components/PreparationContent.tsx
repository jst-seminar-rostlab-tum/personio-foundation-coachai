--- conflicted
+++ resolved
@@ -3,23 +3,31 @@
 import { useEffect, useState, useCallback } from 'react';
 import { useTranslations } from 'next-intl';
 import { useParams } from 'next/navigation';
-<<<<<<< HEAD
-import { conversationScenarioService } from '@/services/client/ConversationScenarioService';
-import { ConversationScenarioPreparation } from '@/interfaces/ConversationScenario';
-import { showErrorToast } from '@/lib/toast';
-import ResourcesSection from '@/components/common/ResourcesSection';
-=======
+import { api } from '@/services/ApiClient';
+import { showErrorToast } from '@/lib/utils/toast';
+import { ConversationScenarioPreparation } from '@/interfaces/models/ConversationScenario';
 import { conversationScenarioService } from '@/services/ConversationScenarioService';
-import { ConversationScenarioPreparation } from '@/interfaces/models/ConversationScenario';
-import { showErrorToast } from '@/lib/utils/toast';
-import { api } from '@/services/ApiClient';
->>>>>>> a6f53764
+import ResourcesList from '../../../../../../components/common/ResourcesList';
 import PreparationChecklist from './PreparationChecklist';
 import ObjectivesList from './ObjectivesList';
 import PreparationKeyConcepts from './PreparationKeyConcepts';
 
+const dummyResources = [
+  {
+    name: 'Giving Feedback (CC BY-NC 4.0)',
+    author: 'Personio Foundation',
+    fileUrl: '/resources/giving-feedback.pdf',
+  },
+  {
+    name: 'Effective Communication',
+    author: 'Jane Doe',
+    fileUrl: '/resources/effective-communication.pdf',
+  },
+];
+
 export default function PreparationContent() {
   const t = useTranslations('Preparation');
+  const tCommon = useTranslations('Common');
   const [preparationData, setPreparationData] = useState<ConversationScenarioPreparation | null>(
     null
   );
@@ -93,28 +101,22 @@
           </div>
           {preparationData && <PreparationChecklist checklist={preparationData.prepChecklist} />}
         </section>
-<<<<<<< HEAD
-=======
-        <section className="flex flex-col gap-4 w-full border border-bw-20 rounded-lg p-8">
-          <div className="flex items-center gap-2">
-            <h2 className="text-xl">{t('keyConcepts')}</h2>
-          </div>
-          {preparationData && <PreparationKeyConcepts keyConcepts={preparationData.keyConcepts} />}
-        </section>
-        <section className="flex flex-col gap-4 w-full border border-bw-20 rounded-lg p-8">
-          <h2 className="text-xl">{t('resources')}</h2>
-        </section>
->>>>>>> a6f53764
       </div>
       {/* Key Concepts */}
       <section className="flex flex-col gap-8 w-full border border-bw-20 rounded-lg p-8">
         <div className="flex items-center gap-2">
-          <h2 className="text-xl">{t('keyConcepts.title')}</h2>
+          <h2 className="text-xl">{t('keyConcepts')}</h2>
         </div>
         {preparationData && <PreparationKeyConcepts keyConcepts={preparationData.keyConcepts} />}
       </section>
-      {/* Resources */}
-      <ResourcesSection />
+
+      <section className="flex flex-col gap-4 mt-8 w-full">
+        <div>
+          <h2 className="text-xl">{tCommon('resources.title')}</h2>
+          <p className="text-base text-bw-40">{tCommon('resources.subtitle')}</p>
+        </div>
+        <ResourcesList resources={dummyResources} />
+      </section>
     </>
   );
 }