<<<<<<< HEAD
import OnboardingLayout from '@/components/layout/OnboardingLayout';
import { Metadata } from 'next';

export const metadata: Metadata = {
  title: 'CoachAI - Onboarding',
  description: 'Get started with CoachAI - Set up your profile and preferences',
};

export default function OnboardingPage() {
  return <OnboardingLayout />;
=======
import { generateMetadata as generateDynamicMetadata } from '@/lib/metadata';
import type { Metadata } from 'next';
import type { Props } from '@/interfaces/LayoutProps';
import OnboardingPageComponent from '@/components/common/OnboardingPage';

export async function generateMetadata({ params }: Props): Promise<Metadata> {
  const { locale } = await params;
  return generateDynamicMetadata(locale, '/onboarding', true);
}

export default function OnboardingPage() {
  return <OnboardingPageComponent />;
>>>>>>> db660abc
}<|MERGE_RESOLUTION|>--- conflicted
+++ resolved
@@ -1,15 +1,3 @@
-<<<<<<< HEAD
-import OnboardingLayout from '@/components/layout/OnboardingLayout';
-import { Metadata } from 'next';
-
-export const metadata: Metadata = {
-  title: 'CoachAI - Onboarding',
-  description: 'Get started with CoachAI - Set up your profile and preferences',
-};
-
-export default function OnboardingPage() {
-  return <OnboardingLayout />;
-=======
 import { generateMetadata as generateDynamicMetadata } from '@/lib/metadata';
 import type { Metadata } from 'next';
 import type { Props } from '@/interfaces/LayoutProps';
@@ -22,5 +10,4 @@
 
 export default function OnboardingPage() {
   return <OnboardingPageComponent />;
->>>>>>> db660abc
 }