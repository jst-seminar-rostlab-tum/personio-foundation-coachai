--- conflicted
+++ resolved
@@ -64,39 +64,10 @@
                     <span className="hidden sm:inline">{t('export')}</span>
                   </Button>
                 </div>
-<<<<<<< HEAD
-                <div className="flex items-center justify-between w-full mt-4">
-                  <div className="flex flex-col">
-                    <div className="text-bw-70">{t('deleteAccount')}</div>
-                  </div>
-                  <AlertDialog>
-                    <AlertDialogTrigger asChild>
-                      <Button variant="destructive">{t('requestDeletion')}</Button>
-                    </AlertDialogTrigger>
-                    <AlertDialogContent>
-                      <AlertDialogHeader>
-                        <AlertDialogTitle>{t('deleteAccountConfirmTitle')}</AlertDialogTitle>
-                        <AlertDialogDescription>
-                          {t('deleteAccountConfirmDesc')}
-                        </AlertDialogDescription>
-                      </AlertDialogHeader>
-                      <AlertDialogFooter>
-                        <AlertDialogCancel>{t('cancel')}</AlertDialogCancel>
-                        <AlertDialogAction
-                          onClick={() => handleDeleteUser(userId)}
-                          disabled={loading}
-                        >
-                          {loading ? t('deleting') : t('confirm')}
-                        </AlertDialogAction>
-                      </AlertDialogFooter>
-                    </AlertDialogContent>
-                  </AlertDialog>
-=======
               </div>
               <div className="flex items-center justify-between w-full mt-4  px-2">
                 <div className="flex flex-col">
                   <div className="text-bw-70">{t('deleteAccount')}</div>
->>>>>>> d51fecc6
                 </div>
                 <AlertDialog>
                   <AlertDialogTrigger asChild>
@@ -111,7 +82,12 @@
                     </AlertDialogHeader>
                     <AlertDialogFooter>
                       <AlertDialogCancel>{t('cancel')}</AlertDialogCancel>
-                      <AlertDialogAction>{t('confirm')}</AlertDialogAction>
+                      <AlertDialogAction
+                        onClick={() => handleDeleteUser(userId)}
+                        disabled={loading}
+                      >
+                        {loading ? t('deleting') : t('confirm')}
+                      </AlertDialogAction>
                     </AlertDialogFooter>
                   </AlertDialogContent>
                 </AlertDialog>
