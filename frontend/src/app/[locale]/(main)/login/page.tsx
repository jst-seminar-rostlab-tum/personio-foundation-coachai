<<<<<<< HEAD
'use client';

import { Card, CardContent, CardHeader } from '@/components/ui/Card';
import { Tabs, TabsContent, TabsList, TabsTrigger } from '@/components/ui/Tabs';
import { useTranslations } from 'next-intl';
import { SignInForm } from '@/components/common/SignInForm';
import { SignUpForm } from '@/components/common/SignUpForm';
=======
import Link from 'next/link';
>>>>>>> 3bd203cf

export default function LoginPage() {
  const t = useTranslations('LoginPage');

  const onClickSignIn = (values: { email: string; password: string }) => {
    console.warn(values);
    // TODO: Implement sign in logic
  };

  const onClickSignUp = (values: {
    fullName: string;
    email: string;
    phoneNumber: string;
    password: string;
    terms: boolean;
  }) => {
    console.warn('Sign up successful:', values);
    // The actual sign-up logic is now handled in the SignUpForm component
  };

  return (
    <div className="min-h-screen flex items-center justify-center p-4">
      <div className="w-full max-w-md">
        <Card>
          <CardHeader className="text-center pb-6 pt-8">
            <h1 className="text-2xl mb-2">{t('welcome')}</h1>
            <p className="text-bw-40 text-lg">{t('description')}</p>
          </CardHeader>

          <CardContent>
            <Tabs defaultValue="sign-in">
              <TabsList>
                <TabsTrigger value="sign-in">{t('SignInTab.title')}</TabsTrigger>
                <TabsTrigger value="sign-up">{t('SignUpTab.title')}</TabsTrigger>
              </TabsList>

              <TabsContent value="sign-in">
                <SignInForm onSubmit={onClickSignIn} />
              </TabsContent>

              <TabsContent value="sign-up" className="mt-0">
                <SignUpForm onSubmit={onClickSignUp} />
              </TabsContent>
            </Tabs>
          </CardContent>
        </Card>
      </div>
    </div>
  );
}<|MERGE_RESOLUTION|>--- conflicted
+++ resolved
@@ -1,14 +1,13 @@
-<<<<<<< HEAD
-'use client';
-
+import { SignInForm } from '@/components/common/SignInForm';
+import { SignUpForm } from '@/components/common/SignUpForm';
 import { Card, CardContent, CardHeader } from '@/components/ui/Card';
 import { Tabs, TabsContent, TabsList, TabsTrigger } from '@/components/ui/Tabs';
-import { useTranslations } from 'next-intl';
-import { SignInForm } from '@/components/common/SignInForm';
-import { SignUpForm } from '@/components/common/SignUpForm';
-=======
-import Link from 'next/link';
->>>>>>> 3bd203cf
+import type { Metadata } from 'next';
+
+export const metadata: Metadata = {
+  title: 'CoachAI - Login',
+  description: 'Sign in to your CoachAI account',
+};
 
 export default function LoginPage() {
   const t = useTranslations('LoginPage');
