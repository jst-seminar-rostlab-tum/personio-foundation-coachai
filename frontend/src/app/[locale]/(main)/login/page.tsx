<<<<<<< HEAD
'use client';

import { SignInForm } from '@/components/common/SignInForm';
import { SignUpForm } from '@/components/common/SignUpForm';
import { Card, CardContent, CardHeader } from '@/components/ui/Card';
import { Tabs, TabsContent, TabsList, TabsTrigger } from '@/components/ui/Tabs';
import { useTranslations } from 'next-intl';
=======
import Link from 'next/link';
import { generateMetadata as generateDynamicMetadata } from '@/lib/metadata';
import type { Metadata } from 'next';
import type { Props } from '@/interfaces/LayoutProps';

export async function generateMetadata({ params }: Props): Promise<Metadata> {
  const { locale } = await params;
  return generateDynamicMetadata(locale, '/login', true);
}
>>>>>>> 43833d81

export default function LoginPage() {
  const t = useTranslations('LoginPage');

  const onClickSignIn = (values: { email: string; password: string }) => {
    console.warn(values);
    // TODO: Implement sign in logic
  };

  const onClickSignUp = (values: {
    fullName: string;
    email: string;
    phoneNumber: string;
    password: string;
    terms: boolean;
  }) => {
    console.warn('Sign up successful:', values);
    // The actual sign-up logic is now handled in the SignUpForm component
  };

  return (
    <div className="min-h-screen flex items-center justify-center p-4">
      <div className="w-full max-w-md">
        <Card>
          <CardHeader className="text-center pb-6 pt-8">
            <h1 className="text-2xl mb-2">{t('welcome')}</h1>
            <p className="text-bw-40 text-lg">{t('description')}</p>
          </CardHeader>

          <CardContent>
            <Tabs defaultValue="sign-in">
              <TabsList>
                <TabsTrigger value="sign-in">{t('SignInTab.title')}</TabsTrigger>
                <TabsTrigger value="sign-up">{t('SignUpTab.title')}</TabsTrigger>
              </TabsList>

              <TabsContent value="sign-in">
                <SignInForm onSubmit={onClickSignIn} />
              </TabsContent>

              <TabsContent value="sign-up" className="mt-0">
                <SignUpForm onSubmit={onClickSignUp} />
              </TabsContent>
            </Tabs>
          </CardContent>
        </Card>
      </div>
    </div>
  );
}<|MERGE_RESOLUTION|>--- conflicted
+++ resolved
@@ -1,4 +1,3 @@
-<<<<<<< HEAD
 'use client';
 
 import { SignInForm } from '@/components/common/SignInForm';
@@ -6,20 +5,9 @@
 import { Card, CardContent, CardHeader } from '@/components/ui/Card';
 import { Tabs, TabsContent, TabsList, TabsTrigger } from '@/components/ui/Tabs';
 import { useTranslations } from 'next-intl';
-=======
-import Link from 'next/link';
-import { generateMetadata as generateDynamicMetadata } from '@/lib/metadata';
-import type { Metadata } from 'next';
-import type { Props } from '@/interfaces/LayoutProps';
-
-export async function generateMetadata({ params }: Props): Promise<Metadata> {
-  const { locale } = await params;
-  return generateDynamicMetadata(locale, '/login', true);
-}
->>>>>>> 43833d81
 
 export default function LoginPage() {
-  const t = useTranslations('LoginPage');
+  const t = useTranslations('Login');
 
   const onClickSignIn = (values: { email: string; password: string }) => {
     console.warn(values);
