import { Suspense } from 'react';
import type { Metadata } from 'next';
import { generateMetadata as generateDynamicMetadata } from '@/lib/metadata';
import { MetadataProps } from '@/interfaces/props/MetadataProps';
import { adminService } from '@/services/AdminService';
import { reviewService } from '@/services/ReviewService';
import { UserProfileService } from '@/services/UserProfileService';
import { AccountRole } from '@/interfaces/models/UserProfile';
import { redirect } from 'next/navigation';
<<<<<<< HEAD
import { UsersPaginated } from '@/interfaces/AdminProps';
import Admin from './components/AdminPage';
=======
import StatCard from '@/components/common/StatCard';
import { getTranslations } from 'next-intl/server';
import { api } from '@/services/ApiServer';
>>>>>>> d3a8e9d8
import AdminLoadingPage from './loading';
import TokenSetter from './components/TokenSetter';
import Reviews from './components/Reviews';
import UserManagement from './components/UserManagement';

export async function generateMetadata({ params }: MetadataProps): Promise<Metadata> {
  const { locale } = await params;
  return generateDynamicMetadata(locale, '/admin', true);
}

export default async function AdminPage() {
  const userProfile = await UserProfileService.getUserProfile(api);
  if (userProfile.accountRole !== AccountRole.admin) {
    return redirect('/dashboard');
  }

  const PAGE_SIZE = 4;
  const statsData = adminService.getAdminStats(api);
  const reviewsData = reviewService.getPaginatedReviews(api, 1, PAGE_SIZE, 'newest');
<<<<<<< HEAD
  const usersData = UserProfileService.getPaginatedUsers(api, { page: 1, pageSize: 10 });
  const [stats, reviews, users] = await Promise.all([statsData, reviewsData, usersData]);

  return (
    <Suspense fallback={<AdminLoadingPage />}>
      <Admin stats={stats} reviews={reviews} users={users as UsersPaginated} />
=======
  const [stats, reviews] = await Promise.all([statsData, reviewsData]);
  const t = await getTranslations('Admin');
  const statsArray = [
    { value: stats.totalUsers, label: t('statActiveUsers') },
    { value: stats.totalTrainings, label: t('statTotalTrainings') },
    { value: stats.totalReviews, label: t('statReviews') },
    { value: `${stats.averageScore}%`, label: t('statAverageScore') },
  ];

  return (
    <Suspense fallback={<AdminLoadingPage />}>
      <div className="max-w-full">
        <div className="text-2xl font-bold text-bw-70 text-center mb-2">{t('dashboardTitle')}</div>
        <div className="text-sm text-bw-40 text-center mb-8">{t('dashboardSubtitle')}</div>
        <div className="grid grid-cols-2 lg:grid-cols-4 gap-4 mb-8">
          {statsArray.map((stat, i) => (
            <StatCard key={i} value={stat.value} label={stat.label} />
          ))}
        </div>
        <TokenSetter dailyTokenLimit={stats.dailyTokenLimit} />
        <Reviews {...reviews} />
        <UserManagement />
      </div>
>>>>>>> d3a8e9d8
    </Suspense>
  );
}<|MERGE_RESOLUTION|>--- conflicted
+++ resolved
@@ -7,14 +7,11 @@
 import { UserProfileService } from '@/services/UserProfileService';
 import { AccountRole } from '@/interfaces/models/UserProfile';
 import { redirect } from 'next/navigation';
-<<<<<<< HEAD
 import { UsersPaginated } from '@/interfaces/AdminProps';
-import Admin from './components/AdminPage';
-=======
 import StatCard from '@/components/common/StatCard';
 import { getTranslations } from 'next-intl/server';
 import { api } from '@/services/ApiServer';
->>>>>>> d3a8e9d8
+import Admin from './components/AdminPage';
 import AdminLoadingPage from './loading';
 import TokenSetter from './components/TokenSetter';
 import Reviews from './components/Reviews';
@@ -34,15 +31,8 @@
   const PAGE_SIZE = 4;
   const statsData = adminService.getAdminStats(api);
   const reviewsData = reviewService.getPaginatedReviews(api, 1, PAGE_SIZE, 'newest');
-<<<<<<< HEAD
   const usersData = UserProfileService.getPaginatedUsers(api, { page: 1, pageSize: 10 });
   const [stats, reviews, users] = await Promise.all([statsData, reviewsData, usersData]);
-
-  return (
-    <Suspense fallback={<AdminLoadingPage />}>
-      <Admin stats={stats} reviews={reviews} users={users as UsersPaginated} />
-=======
-  const [stats, reviews] = await Promise.all([statsData, reviewsData]);
   const t = await getTranslations('Admin');
   const statsArray = [
     { value: stats.totalUsers, label: t('statActiveUsers') },
@@ -53,6 +43,7 @@
 
   return (
     <Suspense fallback={<AdminLoadingPage />}>
+      <Admin stats={stats} reviews={reviews} users={users as UsersPaginated} />
       <div className="max-w-full">
         <div className="text-2xl font-bold text-bw-70 text-center mb-2">{t('dashboardTitle')}</div>
         <div className="text-sm text-bw-40 text-center mb-8">{t('dashboardSubtitle')}</div>
@@ -65,7 +56,6 @@
         <Reviews {...reviews} />
         <UserManagement />
       </div>
->>>>>>> d3a8e9d8
     </Suspense>
   );
 }