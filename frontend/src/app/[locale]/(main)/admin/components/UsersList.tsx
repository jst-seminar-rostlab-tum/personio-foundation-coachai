'use client';

import { useState } from 'react';
import {
  Table,
  TableBody,
  TableCell,
  TableHead,
  TableHeader,
  TableRow,
} from '@/components/ui/Table';

import { Search, ChevronDown } from 'lucide-react';
import { useTranslations } from 'next-intl';
import { Button } from '@/components/ui/Button';
import Input from '@/components/ui/Input';
import EmptyListComponent from '@/components/common/EmptyListComponent';
import { UserProfileService as ClientUserProfileService } from '@/services/UserProfileService';
import { api } from '@/services/ApiClient';
import { DeleteUserHandler } from '@/components/common/DeleteUserHandler';
import type { UserProfile as User, UserPaginationResponse } from '@/interfaces/models/UserProfile';
import { showErrorToast } from '@/lib/utils/toast';
import { adminService } from '@/services/AdminService';
import { useAdminStatsStore } from '@/store/AdminStatsStore';
import { USER_LIST_PAGE, USER_LIST_LIMIT } from '../constants/UsersList';
import UserDialog from './UserDialog';

export default function UsersList({
  users,
  totalUsers: initialTotalUsers,
}: UserPaginationResponse) {
  const [userList, setUserList] = useState<User[]>(users);
  const [loading, setLoading] = useState(false);
  const [search, setSearch] = useState('');
  const [totalUsers, setTotalUsers] = useState(initialTotalUsers);
  const [limit, setLimit] = useState(USER_LIST_LIMIT);
  const [selectedUserId, setSelectedUserId] = useState<string | null>(null);
  const [isDialogOpen, setIsDialogOpen] = useState(false);
  const { setStats } = useAdminStatsStore();
  const t = useTranslations('Admin');
  const tCommon = useTranslations('Common');

  const fetchUsers = async (newLimit: number, searchStr: string) => {
    setLoading(true);
    try {
      const data = await ClientUserProfileService.getPaginatedUsers(
        api,
        USER_LIST_PAGE,
        newLimit,
        searchStr || undefined
      );
      setTotalUsers(data.totalUsers);
      setUserList(data.users);
    } catch (e) {
      showErrorToast(e, 'Error loading users');
    } finally {
      setLoading(false);
    }
  };

  const handleSearch = async (e: React.ChangeEvent<HTMLInputElement>) => {
    const { value } = e.target;
    setSearch(value);
    fetchUsers(USER_LIST_LIMIT, value);
  };

  const handleLoadMore = async () => {
    const nextLimit = limit + USER_LIST_LIMIT;
    setLimit(nextLimit);
    fetchUsers(nextLimit, search);
  };

  const showLoadMoreUsersButton = () => userList.length < totalUsers;

  const onDeleteSuccess = async () => {
    try {
      fetchUsers(limit, search);
      const data = await adminService.getAdminStats(api);
      setStats(data);
    } catch (error) {
      console.error('Error fetching stats:', error);
    }
  };

  const handleUserClick = (userId: string) => {
    setSelectedUserId(userId);
    setIsDialogOpen(true);
  };

  const handleDialogClose = () => {
    setIsDialogOpen(false);
    setSelectedUserId(null);
  };

  return (
    <>
      <div className="mt-4 mb-4 flex flex-row gap-4 items-end">
        <div className="relative w-full sm:max-w-sm">
          <span className="absolute inset-y-0 left-0 flex items-center pl-3 text-bw-70">
            <Search className="w-4 h-4" />
          </span>
          <Input
            type="text"
            placeholder={t('search')}
            value={search}
            onChange={handleSearch}
            className="w-full pl-10 pr-3 py-2 border border-bw-40 rounded text-sm text-bw-70 placeholder-bw-50 focus:border-bw-40 focus-visible:outline-none focus-visible:ring-0"
          />
        </div>
      </div>
      {userList.length === 0 && !loading ? (
        <EmptyListComponent itemType={t('users')} />
      ) : (
        <>
          <div className="overflow-x-auto rounded-lg border border-bw-40 mb-4 w-full">
            <Table className="min-w-[320px] text-sm table-fixed">
              <TableHeader>
                <TableRow>
                  <TableHead className="text-left font-semibold text-bw-70 px-6 py-4 w-[280px]">
                    {t('email')}
                  </TableHead>
                  <TableHead className="text-right font-semibold text-bw-70 pl-0 pr-6 py-4"></TableHead>
                </TableRow>
              </TableHeader>
              <TableBody>
                {userList.map((user) => (
<<<<<<< HEAD
                  <TableRow
                    key={user.email}
                    className="border-t border-bw-10 hover:bg-bw-5 cursor-pointer"
                    onClick={() => handleUserClick(user.userId)}
                  >
=======
                  <TableRow key={user.email} className="border-t border-bw-50">
>>>>>>> 9cd0cdc6
                    <TableCell className="px-6 py-4 text-bw-70 w-[280px]">{user.email}</TableCell>
                    <TableCell className="pl-0 pr-6 py-4 text-right">
                      <DeleteUserHandler id={user.userId} onDeleteSuccess={onDeleteSuccess} />
                    </TableCell>
                  </TableRow>
                ))}
              </TableBody>
            </Table>
          </div>
          {showLoadMoreUsersButton() && (
            <div className="flex justify-center mt-4">
              <Button onClick={handleLoadMore} disabled={loading} variant="ghost">
                {loading ? tCommon('loading') : tCommon('loadMore')}
                <ChevronDown className="ml-2 w-4 h-4" />
              </Button>
            </div>
          )}
        </>
      )}
      <UserDialog userId={selectedUserId} isOpen={isDialogOpen} onClose={handleDialogClose} />
    </>
  );
}<|MERGE_RESOLUTION|>--- conflicted
+++ resolved
@@ -124,15 +124,11 @@
               </TableHeader>
               <TableBody>
                 {userList.map((user) => (
-<<<<<<< HEAD
                   <TableRow
                     key={user.email}
-                    className="border-t border-bw-10 hover:bg-bw-5 cursor-pointer"
+                    className="border-t border-bw-50 hover:bg-bw-5 cursor-pointer"
                     onClick={() => handleUserClick(user.userId)}
                   >
-=======
-                  <TableRow key={user.email} className="border-t border-bw-50">
->>>>>>> 9cd0cdc6
                     <TableCell className="px-6 py-4 text-bw-70 w-[280px]">{user.email}</TableCell>
                     <TableCell className="pl-0 pr-6 py-4 text-right">
                       <DeleteUserHandler id={user.userId} onDeleteSuccess={onDeleteSuccess} />
