--- conflicted
+++ resolved
@@ -75,11 +75,7 @@
   ];
 
   const canLoadMore = visibleUsers < allUsers.length;
-<<<<<<< HEAD
-  const handleLoadMore = () => setVisibleUsers((v) => Math.min(v + 5, allUsers.length));
   const { handleDeleteUser, loading } = useDeleteUser();
-=======
->>>>>>> d9c6daa1
 
   return (
     <div className="max-w-full">
