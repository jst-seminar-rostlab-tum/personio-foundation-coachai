--- conflicted
+++ resolved
@@ -25,11 +25,7 @@
   AlertDialogTitle,
   AlertDialogTrigger,
 } from '@/components/ui/AlertDialog';
-<<<<<<< HEAD
-import { updateDailyUserTokenLimit } from '@/services/updateDailyUserTokenLimit';
-=======
 import { AdminProps } from '@/interfaces/AdminProps';
->>>>>>> d51fecc6
 
 export default function Admin({ stats }: AdminProps) {
   const t = useTranslations('Admin');
@@ -56,25 +52,6 @@
   ];
   const canLoadMore = visibleUsers < allUsers.length;
   const handleLoadMore = () => setVisibleUsers((v) => Math.min(v + 5, allUsers.length));
-<<<<<<< HEAD
-  const [tokenLimit, setTokenLimit] = React.useState<number>(100);
-  const [saving, setSaving] = React.useState(false);
-
-  async function handleSaveTokenLimit() {
-    if (!Number.isInteger(tokenLimit) || tokenLimit < 1) {
-      return;
-    }
-    setSaving(true);
-    try {
-      await updateDailyUserTokenLimit(tokenLimit);
-    } catch (error) {
-      console.error({ error });
-    } finally {
-      setSaving(false);
-    }
-  }
-=======
->>>>>>> d51fecc6
 
   return (
     <div className="max-w-full">
