--- conflicted
+++ resolved
@@ -20,7 +20,6 @@
   onComplexityChange,
 }: CustomizeStepProps) {
   const t = useTranslations('ConversationScenario');
-  const tCommon = useTranslations('Common');
   return (
     <div>
       <div className="text-xl text-font-dark text-center w-full mb-8">{t('customize.title')}</div>
@@ -33,48 +32,18 @@
         className="mb-8 flex flex-row justify-between gap-4"
       >
         <label htmlFor="d1" className="flex flex-col items-center space-y-2 cursor-pointer">
-<<<<<<< HEAD
-          <Image src="/icons/difficulty-easy.svg" alt={t('easy')} width={56} height={56} />
+          <Image src="/images/difficulty/easy.svg" alt={t('easy')} width={56} height={56} />
           <span className="text-sm">{t('easy')}</span>
           <RadioGroupItem value="easy" id="d1" />
         </label>
         <label htmlFor="d2" className="flex flex-col items-center space-y-2 cursor-pointer">
-          <Image src="/icons/difficulty-medium.svg" alt={t('medium')} width={56} height={56} />
+          <Image src="/images/difficulty/medium.svg" alt={t('medium')} width={56} height={56} />
           <span className="text-sm">{t('medium')}</span>
           <RadioGroupItem value="medium" id="d2" />
         </label>
         <label htmlFor="d3" className="flex flex-col items-center space-y-2 cursor-pointer">
-          <Image src="/icons/difficulty-hard.svg" alt={t('hard')} width={56} height={56} />
+          <Image src="/images/difficulty/hard.svg" alt={t('hard')} width={56} height={56} />
           <span className="text-sm">{t('hard')}</span>
-=======
-          <Image
-            src="/images/difficulty/easy.svg"
-            alt={t('difficulty.options.easy')}
-            width={56}
-            height={56}
-          />
-          <span className="text-sm">{t('difficulty.options.easy')}</span>
-          <RadioGroupItem value="easy" id="d1" />
-        </label>
-        <label htmlFor="d2" className="flex flex-col items-center space-y-2 cursor-pointer">
-          <Image
-            src="/images/difficulty/medium.svg"
-            alt={t('difficulty.options.medium')}
-            width={56}
-            height={56}
-          />
-          <span className="text-sm">{t('difficulty.options.medium')}</span>
-          <RadioGroupItem value="medium" id="d2" />
-        </label>
-        <label htmlFor="d3" className="flex flex-col items-center space-y-2 cursor-pointer">
-          <Image
-            src="/images/difficulty/hard.svg"
-            alt={t('difficulty.options.hard')}
-            width={56}
-            height={56}
-          />
-          <span className="text-sm">{t('difficulty.options.hard')}</span>
->>>>>>> 527362e9
           <RadioGroupItem value="hard" id="d3" />
         </label>
       </RadioGroup>
@@ -88,48 +57,18 @@
         className="mb-8 flex flex-row justify-between gap-4"
       >
         <label htmlFor="e1" className="flex flex-col items-center space-y-2 cursor-pointer">
-<<<<<<< HEAD
-          <Image src="/icons/mood-positive.svg" alt={tCommon('positive')} width={56} height={56} />
-          <span className="text-sm">{tCommon('positive')}</span>
+          <Image src="/images/mood/positive.svg" alt={t('positive')} width={56} height={56} />
+          <span className="text-sm">{t('positive')}</span>
           <RadioGroupItem value="positive" id="e1" />
         </label>
         <label htmlFor="e2" className="flex flex-col items-center space-y-2 cursor-pointer">
-          <Image src="/icons/mood-neutral.svg" alt={t('neutral')} width={56} height={56} />
+          <Image src="/images/mood/neutral.svg" alt={t('neutral')} width={56} height={56} />
           <span className="text-sm">{t('neutral')}</span>
           <RadioGroupItem value="neutral" id="e2" />
         </label>
         <label htmlFor="e3" className="flex flex-col items-center space-y-2 cursor-pointer">
-          <Image src="/icons/mood-negative.svg" alt={tCommon('negative')} width={56} height={56} />
-          <span className="text-sm">{tCommon('negative')}</span>
-=======
-          <Image
-            src="/images/mood/positive.svg"
-            alt={t('emotionalTone.options.positive')}
-            width={56}
-            height={56}
-          />
-          <span className="text-sm">{t('emotionalTone.options.positive')}</span>
-          <RadioGroupItem value="positive" id="e1" />
-        </label>
-        <label htmlFor="e2" className="flex flex-col items-center space-y-2 cursor-pointer">
-          <Image
-            src="/images/mood/neutral.svg"
-            alt={t('emotionalTone.options.neutral')}
-            width={56}
-            height={56}
-          />
-          <span className="text-sm">{t('emotionalTone.options.neutral')}</span>
-          <RadioGroupItem value="neutral" id="e2" />
-        </label>
-        <label htmlFor="e3" className="flex flex-col items-center space-y-2 cursor-pointer">
-          <Image
-            src="/images/mood/negative.svg"
-            alt={t('emotionalTone.options.negative')}
-            width={56}
-            height={56}
-          />
-          <span className="text-sm">{t('emotionalTone.options.negative')}</span>
->>>>>>> 527362e9
+          <Image src="/images/mood/negative.svg" alt={t('negative')} width={56} height={56} />
+          <span className="text-sm">{t('negative')}</span>
           <RadioGroupItem value="negative" id="e3" />
         </label>
       </RadioGroup>
@@ -143,48 +82,18 @@
         className="mb-8 flex flex-row justify-between gap-4"
       >
         <label htmlFor="c1" className="flex flex-col items-center space-y-2 cursor-pointer">
-<<<<<<< HEAD
-          <Image src="/icons/complexity-simple.svg" alt={t('simple')} width={56} height={56} />
+          <Image src="/images/complexity/simple.svg" alt={t('simple')} width={56} height={56} />
           <span className="text-sm">{t('simple')}</span>
           <RadioGroupItem value="simple" id="c1" />
         </label>
         <label htmlFor="c2" className="flex flex-col items-center space-y-2 cursor-pointer">
-          <Image src="/icons/complexity-medium.svg" alt={t('medium')} width={56} height={56} />
+          <Image src="/images/complexity/medium.svg" alt={t('medium')} width={56} height={56} />
           <span className="text-sm">{t('medium')}</span>
           <RadioGroupItem value="medium" id="c2" />
         </label>
         <label htmlFor="c3" className="flex flex-col items-center space-y-2 cursor-pointer">
-          <Image src="/icons/complexity-complex.svg" alt={t('complex')} width={56} height={56} />
+          <Image src="/images/complexity/complex.svg" alt={t('complex')} width={56} height={56} />
           <span className="text-sm">{t('complex')}</span>
-=======
-          <Image
-            src="/images/complexity/simple.svg"
-            alt={t('complexity.options.simple')}
-            width={56}
-            height={56}
-          />
-          <span className="text-sm">{t('complexity.options.simple')}</span>
-          <RadioGroupItem value="simple" id="c1" />
-        </label>
-        <label htmlFor="c2" className="flex flex-col items-center space-y-2 cursor-pointer">
-          <Image
-            src="/images/complexity/medium.svg"
-            alt={t('complexity.options.medium')}
-            width={56}
-            height={56}
-          />
-          <span className="text-sm">{t('complexity.options.medium')}</span>
-          <RadioGroupItem value="medium" id="c2" />
-        </label>
-        <label htmlFor="c3" className="flex flex-col items-center space-y-2 cursor-pointer">
-          <Image
-            src="/images/complexity/complex.svg"
-            alt={t('complexity.options.complex')}
-            width={56}
-            height={56}
-          />
-          <span className="text-sm">{t('complexity.options.complex')}</span>
->>>>>>> 527362e9
           <RadioGroupItem value="complex" id="c3" />
         </label>
       </RadioGroup>
