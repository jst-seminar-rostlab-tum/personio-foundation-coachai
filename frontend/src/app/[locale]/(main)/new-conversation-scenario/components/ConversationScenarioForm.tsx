'use client';

import { Button } from '@/components/ui/Button';
import { ArrowLeftIcon, ArrowRightIcon } from 'lucide-react';
import { useEffect, useState } from 'react';
import { useTranslations } from 'next-intl';
import { useParams, useRouter } from 'next/navigation';
<<<<<<< HEAD
import { ConversationScenarioFormProps } from '@/interfaces/ConversationScenarioFormProps';
import { ConversationCategory } from '@/interfaces/ConversationCategory';
import { ConversationScenario } from '@/interfaces/ConversationScenario';
import { Persona } from '@/interfaces/Persona';
import { conversationScenarioService } from '@/services/client/ConversationScenarioService';
import { showErrorToast } from '@/lib/toast';
=======
import {
  ConversationScenario,
  ConversationCategory,
} from '@/interfaces/models/ConversationScenario';
import { conversationScenarioService } from '@/services/ConversationScenarioService';
import { showErrorToast } from '@/lib/utils/toast';
>>>>>>> 98a4b4df
import { useConversationScenarioStore } from '@/store/ConversationScenarioStore';
import { api } from '@/services/ApiClient';
import { Categories } from '@/lib/constants/categories';
import { CategoryStep } from './CategoryStep';
import { CustomizeStep } from './CustomizeStep';

interface ConversationScenarioFormProps {
  categoriesData: ConversationCategory[];
}

export default function ConversationScenarioForm({
  categoriesData,
}: ConversationScenarioFormProps) {
  const t = useTranslations('ConversationScenario');
  const tCommon = useTranslations('Common');
  const router = useRouter();
  const { locale } = useParams();

  const {
    step: currentStep,
    setStep,
    formState,
    updateForm,
    reset,
  } = useConversationScenarioStore();
  const [isSubmitting, setIsSubmitting] = useState(false);

  const [categories, setCategories] = useState<ConversationCategory[]>(Categories());

  // Reset form state when component mounts
  useEffect(() => {
    reset();
  }, [reset]);

  useEffect(() => {
    setCategories((prev) =>
      prev.map((cat) => {
        const match = categoriesData.find((f: ConversationCategory) => f.id === cat.id);
        return match ? { ...cat, defaultContext: match.defaultContext } : cat;
      })
    );
  }, [categoriesData]);

  const isStepValid = (step: number): boolean => {
    switch (step) {
      case 0:
        return !!formState.category;
      case 1:
        return !!formState.difficulty && !!formState.complexity && !!formState.persona;
      default:
        return false;
    }
  };

  const submitForm = async () => {
    if (currentStep !== 1) {
      setStep(currentStep + 1);
      return;
    }

    if (isSubmitting) return;

    setIsSubmitting(true);

    const scenario: ConversationScenario = {
      categoryId: formState.category,
      customCategoryLabel: formState.customCategory,
      context: formState.context,
      goal: formState.goal,
      otherParty: formState.otherParty,
      difficultyLevel: formState.difficulty,
      tone: '',
      complexity: formState.complexity,
      languageCode: locale as string,
    };

    try {
      const { data } = await conversationScenarioService.createConversationScenario(api, scenario);
      router.push(`/preparation/${data.scenarioId}`);
      setTimeout(reset, 2000);
    } catch (error) {
      showErrorToast(error, t('errorMessage'));
      setIsSubmitting(false);
    }
  };

  const getButtonText = () => {
<<<<<<< HEAD
    if (isSubmitting && currentStep === 1) {
      return t('navigation.creating');
    }
    if (currentStep === 1) {
      return t('navigation.create');
=======
    if (isSubmitting && currentStep === 2) {
      return t('creating');
    }
    if (currentStep === 2) {
      return t('create');
>>>>>>> 98a4b4df
    }
    return tCommon('next');
  };

  return (
    <div>
      <h1 className="text-2xl text-font-dark text-left w-full mb-8">{t('title')}</h1>

      {currentStep === 0 && (
        <CategoryStep
          selectedCategory={formState.category}
          onCategorySelect={(category) =>
            updateForm({
              category: category.id,
              name: category.name,
              context: category.defaultContext || '',
              goal: category.defaultGoal || '',
              otherParty: category.defaultOtherParty || '',
              isCustom: category.isCustom || false,
            })
          }
          categories={categories}
        />
      )}

      {currentStep === 1 && (
        <CustomizeStep
          difficulty={formState.difficulty}
          complexity={formState.complexity}
          selectedPersona={formState.persona}
          onDifficultyChange={(val) => updateForm({ difficulty: val })}
          onComplexityChange={(val) => updateForm({ complexity: val })}
          onPersonaSelect={(persona: Persona) => updateForm({ persona: persona.id })}
        />
      )}

      <div className="flex gap-4 w-full justify-center mt-8 mx-auto">
        {currentStep !== 0 && (
          <Button
            size="full"
            variant="outline"
            onClick={() => setStep(currentStep - 1)}
            disabled={currentStep === 0}
          >
            <ArrowLeftIcon />
            {tCommon('back')}
          </Button>
        )}
        <Button
          size="full"
          onClick={submitForm}
          variant={isSubmitting || !isStepValid(currentStep) ? 'disabled' : 'default'}
          disabled={isSubmitting || !isStepValid(currentStep)}
        >
          {getButtonText()}
          <ArrowRightIcon />
        </Button>
      </div>
    </div>
  );
}<|MERGE_RESOLUTION|>--- conflicted
+++ resolved
@@ -5,21 +5,13 @@
 import { useEffect, useState } from 'react';
 import { useTranslations } from 'next-intl';
 import { useParams, useRouter } from 'next/navigation';
-<<<<<<< HEAD
-import { ConversationScenarioFormProps } from '@/interfaces/ConversationScenarioFormProps';
-import { ConversationCategory } from '@/interfaces/ConversationCategory';
-import { ConversationScenario } from '@/interfaces/ConversationScenario';
 import { Persona } from '@/interfaces/Persona';
-import { conversationScenarioService } from '@/services/client/ConversationScenarioService';
-import { showErrorToast } from '@/lib/toast';
-=======
+import { conversationScenarioService } from '@/services/ConversationScenarioService';
+import { showErrorToast } from '@/lib/utils/toast';
 import {
   ConversationScenario,
   ConversationCategory,
 } from '@/interfaces/models/ConversationScenario';
-import { conversationScenarioService } from '@/services/ConversationScenarioService';
-import { showErrorToast } from '@/lib/utils/toast';
->>>>>>> 98a4b4df
 import { useConversationScenarioStore } from '@/store/ConversationScenarioStore';
 import { api } from '@/services/ApiClient';
 import { Categories } from '@/lib/constants/categories';
@@ -107,19 +99,11 @@
   };
 
   const getButtonText = () => {
-<<<<<<< HEAD
     if (isSubmitting && currentStep === 1) {
-      return t('navigation.creating');
+      return t('creating');
     }
     if (currentStep === 1) {
-      return t('navigation.create');
-=======
-    if (isSubmitting && currentStep === 2) {
-      return t('creating');
-    }
-    if (currentStep === 2) {
       return t('create');
->>>>>>> 98a4b4df
     }
     return tCommon('next');
   };
