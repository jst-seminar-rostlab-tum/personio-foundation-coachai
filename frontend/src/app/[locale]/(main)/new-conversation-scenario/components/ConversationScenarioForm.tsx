'use client';

import { Button } from '@/components/ui/Button';
import { ArrowLeftIcon, ArrowRightIcon } from 'lucide-react';
import Stepper from '@/components/common/Stepper';
import { useEffect, useState } from 'react';
import { useTranslations } from 'next-intl';
import { useParams, useRouter } from 'next/navigation';
import { ConversationCategory } from '@/interfaces/ConversationCategory';
import { ConversationScenario } from '@/interfaces/ConversationScenario';
import { conversationScenarioService } from '@/services/client/ConversationScenarioService';
import { showErrorToast } from '@/lib/toast';
import { useConversationScenarioStore } from '@/store/ConversationScenarioStore';
import { CategoryStep } from './CategoryStep';
import { SituationStep } from './SituationStep';
import { CustomizeStep } from './CustomizeStep';

export default function ConversationScenarioForm() {
  const t = useTranslations('ConversationScenario');
  const router = useRouter();
  const { locale } = useParams();
<<<<<<< HEAD

  const {
    step: currentStep,
    setStep,
    formState,
    updateForm,
    reset,
  } = useConversationScenarioStore();

=======
  const [currentStep, setCurrentStep] = useState(0);
  const [formState, setFormState] = useState<ConversationScenarioFormState>(initialFormState);
  const [isSubmitting, setIsSubmitting] = useState(false);
  const steps = [t('steps.category'), t('steps.situation'), t('steps.customize')];
>>>>>>> f468796e
  const [categories, setCategories] = useState<ConversationCategory[]>(
    t.raw('categories') as ConversationCategory[]
  );

  const steps = [t('steps.category'), t('steps.situation'), t('steps.customize')];

  useEffect(() => {
    async function fetchCategories() {
      const response = await conversationScenarioService.getConversationCategories();
      setCategories((prev) =>
        prev.map((cat) => {
          const match = response.data.find((f: ConversationCategory) => f.id === cat.id);
          return match ? { ...cat, defaultContext: match.defaultContext } : cat;
        })
      );
    }
    fetchCategories();
  }, []);

  const handleStepClick = (step: number) => {
    if (step <= currentStep + 1) {
      setStep(step);
    }
  };

  const isStepValid = (step: number): boolean => {
    switch (step) {
      case 0:
        return !!formState.category;
      case 1:
        return (
          (!formState.isCustom || !!formState.customCategory) &&
          !!formState.otherParty &&
          !!formState.context &&
          !!formState.goal
        );
      case 2:
        return !!formState.difficulty && !!formState.emotionalTone && !!formState.complexity;
      default:
        return false;
    }
  };

  const submitForm = async () => {
    if (currentStep !== 2) {
      setStep(currentStep + 1);
      return;
    }

    if (isSubmitting) return;

    setIsSubmitting(true);

    const scenario: ConversationScenario = {
      categoryId: formState.category,
      customCategoryLabel: formState.customCategory,
      context: formState.context,
      goal: formState.goal,
      otherParty: formState.otherParty,
      difficultyLevel: formState.difficulty,
      tone: formState.emotionalTone,
      complexity: formState.complexity,
      languageCode: locale as string,
    };

    try {
      const { data } = await conversationScenarioService.createConversationScenario(scenario);
      router.push(`/preparation/${data.scenarioId}`);
      setTimeout(reset, 2000);
    } catch (error) {
      showErrorToast(error, t('errorMessage'));
      setIsSubmitting(false);
    }
  };

  const getButtonText = () => {
    if (isSubmitting && currentStep === 2) {
      return t('navigation.creating');
    }
    if (currentStep === 2) {
      return t('navigation.create');
    }
    return t('navigation.next');
  };

  return (
    <div className="max-w-4xl mx-auto">
      <div className="text-2xl text-font-dark text-center w-full mb-8">{t('title')}</div>
      <Stepper
        steps={steps}
        currentStep={currentStep}
        showAllStepNumbers
        showStepLabels
        className="px-6 py-2 mb-16"
        onStepClick={handleStepClick}
        currentStepValid={isStepValid(currentStep)}
      />

      {currentStep === 0 && (
        <CategoryStep
          selectedCategory={formState.category}
          onCategorySelect={(category) =>
            updateForm({
              category: category.id,
              name: category.name,
              context: category.defaultContext || '',
              goal: category.defaultGoal || '',
              otherParty: category.defaultOtherParty || '',
              isCustom: category.isCustom || false,
            })
          }
          categories={categories}
        />
      )}

      {currentStep === 1 && (
        <SituationStep
          otherParty={formState.otherParty}
          context={formState.context}
          goal={formState.goal}
          onPartyChange={(val) => updateForm({ otherParty: val })}
          onContextChange={(val) => updateForm({ context: val })}
          onGoalChange={(val) => updateForm({ goal: val })}
          onCustomCategoryInput={(val) => updateForm({ customCategory: val })}
          isCustom={formState.isCustom}
          customCategory={formState.customCategory}
        />
      )}

      {currentStep === 2 && (
        <CustomizeStep
          difficulty={formState.difficulty}
          emotionalTone={formState.emotionalTone}
          complexity={formState.complexity}
          onDifficultyChange={(val) => updateForm({ difficulty: val })}
          onEmotionalToneChange={(val) => updateForm({ emotionalTone: val })}
          onComplexityChange={(val) => updateForm({ complexity: val })}
        />
      )}

      <div className="flex gap-4 w-full justify-center mt-8 max-w-4xl mx-auto">
        {currentStep !== 0 && (
          <Button
            size="full"
            variant="outline"
            onClick={() => setStep(currentStep - 1)}
            disabled={currentStep === 0}
          >
            <ArrowLeftIcon />
            {t('navigation.back')}
          </Button>
        )}
        <Button
          size="full"
<<<<<<< HEAD
          onClick={submitForm}
          variant={!isStepValid(currentStep) ? 'disabled' : 'default'}
=======
          onClick={() => submitForm()}
          variant={isSubmitting || !isStepValid(currentStep) ? 'disabled' : 'default'}
          disabled={isSubmitting || !isStepValid(currentStep)}
>>>>>>> f468796e
        >
          {getButtonText()}
          <ArrowRightIcon />
        </Button>
      </div>
    </div>
  );
}<|MERGE_RESOLUTION|>--- conflicted
+++ resolved
@@ -19,7 +19,6 @@
   const t = useTranslations('ConversationScenario');
   const router = useRouter();
   const { locale } = useParams();
-<<<<<<< HEAD
 
   const {
     step: currentStep,
@@ -28,13 +27,8 @@
     updateForm,
     reset,
   } = useConversationScenarioStore();
+  const [isSubmitting, setIsSubmitting] = useState(false);
 
-=======
-  const [currentStep, setCurrentStep] = useState(0);
-  const [formState, setFormState] = useState<ConversationScenarioFormState>(initialFormState);
-  const [isSubmitting, setIsSubmitting] = useState(false);
-  const steps = [t('steps.category'), t('steps.situation'), t('steps.customize')];
->>>>>>> f468796e
   const [categories, setCategories] = useState<ConversationCategory[]>(
     t.raw('categories') as ConversationCategory[]
   );
@@ -189,14 +183,9 @@
         )}
         <Button
           size="full"
-<<<<<<< HEAD
           onClick={submitForm}
-          variant={!isStepValid(currentStep) ? 'disabled' : 'default'}
-=======
-          onClick={() => submitForm()}
           variant={isSubmitting || !isStepValid(currentStep) ? 'disabled' : 'default'}
           disabled={isSubmitting || !isStepValid(currentStep)}
->>>>>>> f468796e
         >
           {getButtonText()}
           <ArrowRightIcon />
