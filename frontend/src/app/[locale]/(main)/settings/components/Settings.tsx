'use client';

import React, { use, useState } from 'react';
import { Download } from 'lucide-react';
import { useTranslations } from 'next-intl';
import { Button } from '@/components/ui/Button';
import {
  Accordion,
  AccordionContent,
  AccordionItem,
  AccordionTrigger,
} from '@/components/ui/Accordion';
import Switch from '@/components/ui/Switch';
import UserConfidenceFields from '@/components/common/UserConfidenceFields';
import { DeleteUserHandler } from '@/components/common/DeleteUserHandler';
import { UserProfileService } from '@/services/UserProfileService';
import { UserPreference } from '@/interfaces/models/UserInputFields';
import { UserRoles } from '@/lib/constants/userRoles';
import { PrimaryGoals } from '@/lib/constants/primaryGoals';
import { UserProfile } from '@/interfaces/models/UserProfile';
<<<<<<< HEAD
import { showErrorToast, showSuccessToast } from '@/lib/toast';
=======
import { showErrorToast, showSuccessToast } from '@/lib/utils/toast';
import JSZip from 'jszip';
>>>>>>> dc4cac56
import { api } from '@/services/ApiClient';
import UserPreferences from './UserPreferences';

interface SettingsProps {
  userProfile: Promise<UserProfile>;
}

const getConfidenceScores = (userProfileData: UserProfile, area: string) => {
  const score = userProfileData.confidenceScores?.find(
    (confidenceScore) => confidenceScore.confidenceArea === area
  )?.score;
  return score !== undefined ? [score] : [50];
};

export default function Settings({ userProfile }: SettingsProps) {
  const t = useTranslations('Settings');
  const tCommon = useTranslations('Common');
  const userProfileData = use(userProfile);

  const [storeConversations, setStoreConversations] = useState(
    userProfileData.storeConversations ?? false
  );
  const [currentRole, setCurrentRole] = useState(userProfileData.professionalRole);
  const [primaryGoals, setPrimaryGoals] = useState(userProfileData.goals);
  const [difficulty, setDifficulty] = useState(
    getConfidenceScores(userProfileData, 'giving_difficult_feedback')
  );
  const [conflict, setConflict] = useState(
    getConfidenceScores(userProfileData, 'managing_team_conflicts')
  );
  const [conversation, setConversation] = useState(
    getConfidenceScores(userProfileData, 'leading_challenging_conversations')
  );
  const [isSubmitting, setIsSubmitting] = useState(false);

  const [savedStoreConversations, setSavedStoreConversations] = useState(
    userProfileData.storeConversations ?? false
  );
  const [savedRole, setSavedRole] = useState(userProfileData.professionalRole);
  const [savedGoals, setSavedGoals] = useState(userProfileData.goals);
  const [savedDifficulty, setSavedDifficulty] = useState(
    getConfidenceScores(userProfileData, 'giving_difficult_feedback')[0]
  );
  const [savedConflict, setSavedConflict] = useState(
    getConfidenceScores(userProfileData, 'managing_team_conflicts')[0]
  );
  const [savedConversation, setSavedConversation] = useState(
    getConfidenceScores(userProfileData, 'leading_challenging_conversations')[0]
  );

  const hasFormChanged = () => {
    return (
      storeConversations !== savedStoreConversations ||
      currentRole !== savedRole ||
      JSON.stringify(primaryGoals) !== JSON.stringify(savedGoals) ||
      difficulty[0] !== savedDifficulty ||
      conflict[0] !== savedConflict ||
      conversation[0] !== savedConversation
    );
  };

  const confidenceFieldsProps = {
    difficulty,
    conflict,
    conversation,
    setDifficulty,
    setConflict,
    setConversation,
  };
  const currentRoleSelect: UserPreference = {
    label: t('currentRole'),
    options: UserRoles(),
    value: currentRole,
    defaultValue: 'team_leader',
    onChange: (value: string) => {
      setCurrentRole(value);
    },
  };
  const primaryGoalsSelect: UserPreference<string[]> = {
    label: t('primaryGoals.label'),
    options: PrimaryGoals(),
    value: primaryGoals.slice(0, 3),
    placeholder: t('primaryGoals.placeholder'),
    maxSelectedDisclaimer: t('primaryGoals.maxOptionsSelected'),
    onChange: (value: string[]) => {
      setPrimaryGoals(value);
    },
  };

  const handleSaveSettings = async () => {
    if (isSubmitting) return;

    setIsSubmitting(true);

    try {
      await UserProfileService.updateUserProfile(api, {
        fullName: userProfileData.fullName,
        storeConversations,
        professionalRole: currentRole,
        goals: primaryGoals,
        confidenceScores: [
          { confidenceArea: 'giving_difficult_feedback', score: difficulty[0] },
          { confidenceArea: 'managing_team_conflicts', score: conflict[0] },
          { confidenceArea: 'leading_challenging_conversations', score: conversation[0] },
        ],
      });
      showSuccessToast(t('saveSettingsSuccess'));

      setSavedStoreConversations(storeConversations);
      setSavedRole(currentRole);
      setSavedGoals([...primaryGoals]);
      setSavedDifficulty(difficulty[0]);
      setSavedConflict(conflict[0]);
      setSavedConversation(conversation[0]);
    } catch (error) {
      showErrorToast(error, t('saveSettingsError'));
    } finally {
      setIsSubmitting(false);
    }
  };

  const handleExport = async () => {
    try {
      const blob = await UserProfileService.exportUserData(api);
      const zipBlob = blob instanceof Blob ? blob : new Blob([blob], { type: 'application/zip' });
      const url = window.URL.createObjectURL(zipBlob);
      const a = document.createElement('a');
      a.href = url;
      a.download = 'user_data_export.zip';
      document.body.appendChild(a);
      a.click();
      document.body.removeChild(a);
      window.URL.revokeObjectURL(url);
      showSuccessToast(t('exportSettingsSuccess'));
    } catch (error) {
      showErrorToast(error, t('exportSettingsError'));
    }
  };

  return (
    <div>
      <div className="flex flex-col gap-8">
        <h1 className="text-2xl">{tCommon('settings')}</h1>

        <div className="space-y-4 flex items-center rounded-t-lg">
          <Accordion type="multiple" defaultValue={['item-1', 'item-2']}>
            {/* Privacy Controls */}
            <AccordionItem value="item-1">
              <AccordionTrigger>{t('privacyControls')}</AccordionTrigger>
              <AccordionContent>
                {/* Store Conversations */}
                <div className="flex items-center justify-between w-full px-2 gap-8">
                  <div className="flex flex-col">
                    <div className="text-bw-70">{t('storeAudioTranscripts')}</div>
                    <div className="text-bw-40">
                      {storeConversations ? t('ninetyDays') : t('zeroDays')}
                    </div>
                  </div>
                  <div className="flex flex-col items-center">
                    <Switch checked={storeConversations} onCheckedChange={setStoreConversations} />
                  </div>
                </div>
                {/* Export data */}
                <div className="flex items-center justify-between w-full mt-4 px-2 gap-8">
                  <div className="flex flex-col">
                    <div className="text-bw-70">{t('exportData')}</div>
                  </div>
                  <div className="flex items-center">
                    <Button variant="outline" className="w-full" onClick={handleExport}>
                      <Download className="w-4 h-4" />
                      <span className="hidden sm:inline">{tCommon('export')}</span>
                    </Button>
                  </div>
                </div>
                {/* Delete Account */}
                <div className="flex items-center justify-between w-full mt-4 px-2 gap-8">
                  <div className="flex flex-col">
                    <div className="text-bw-70">{tCommon('deleteAccount')}</div>
                  </div>
                  <DeleteUserHandler>
                    <Button variant="destructive">{tCommon('deleteAccount')}</Button>
                  </DeleteUserHandler>
                </div>
              </AccordionContent>
            </AccordionItem>
            {/* Personalization Settings */}
            <AccordionItem value="item-2">
              <AccordionTrigger>{t('personalizationSettings')}</AccordionTrigger>
              <AccordionContent>
                <UserPreferences
                  className="flex flex-col gap-8 px-2"
                  currentRole={currentRoleSelect}
                  primaryGoals={primaryGoalsSelect}
                />
                <hr className="border-bw-20 px-2" />
                <UserConfidenceFields
                  className="flex flex-col gap-8 px-2"
                  {...confidenceFieldsProps}
                />
              </AccordionContent>
            </AccordionItem>
          </Accordion>
        </div>
        <Button
          size="full"
          onClick={handleSaveSettings}
          variant={isSubmitting || !hasFormChanged() ? 'disabled' : 'default'}
          disabled={isSubmitting || !hasFormChanged()}
        >
          {isSubmitting ? tCommon('saving') : t('saveSettings')}
        </Button>
      </div>
    </div>
  );
}<|MERGE_RESOLUTION|>--- conflicted
+++ resolved
@@ -18,12 +18,7 @@
 import { UserRoles } from '@/lib/constants/userRoles';
 import { PrimaryGoals } from '@/lib/constants/primaryGoals';
 import { UserProfile } from '@/interfaces/models/UserProfile';
-<<<<<<< HEAD
-import { showErrorToast, showSuccessToast } from '@/lib/toast';
-=======
 import { showErrorToast, showSuccessToast } from '@/lib/utils/toast';
-import JSZip from 'jszip';
->>>>>>> dc4cac56
 import { api } from '@/services/ApiClient';
 import UserPreferences from './UserPreferences';
 
