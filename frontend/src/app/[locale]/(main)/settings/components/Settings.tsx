'use client';

import React, { use, useState } from 'react';
import { Download } from 'lucide-react';
import { useTranslations } from 'next-intl';
import { Button } from '@/components/ui/Button';
import {
  Accordion,
  AccordionContent,
  AccordionItem,
  AccordionTrigger,
} from '@/components/ui/Accordion';
import Switch from '@/components/ui/Switch';
import UserConfidenceFields from '@/components/common/UserConfidenceFields';
import { DeleteUserHandler } from '@/components/common/DeleteUserHandler';
import { UserProfileService } from '@/services/client/UserProfileService';
import { UserPreference } from '@/interfaces/UserInputFields';
import { PrimaryGoals, UserRoles } from '@/lib/utils';
import { UserProfile } from '@/interfaces/UserProfile';
import { showErrorToast, showSuccessToast } from '@/lib/toast';
import JSZip from 'jszip';
import UserPreferences from './UserPreferences';

const getConfidenceScores = (userProfileData: UserProfile, area: string) => {
  const score = userProfileData.confidenceScores?.find(
    (confidenceScore) => confidenceScore.confidenceArea === area
  )?.score;
  return score !== undefined ? [score] : [50];
};

export default function Settings({ userProfile }: { userProfile: Promise<UserProfile> }) {
  const t = useTranslations('Settings');
  const tOptions = useTranslations('Settings.leadershipGoals');
  const userProfileData = use(userProfile);

  const [storeConversations, setStoreConversations] = useState(
    userProfileData.storeConversations ?? false
  );
  const [currentRole, setCurrentRole] = useState(userProfileData.professionalRole);
  const [primaryGoals, setPrimaryGoals] = useState(userProfileData.goals);
  const [difficulty, setDifficulty] = useState(
    getConfidenceScores(userProfileData, 'giving_difficult_feedback')
  );
  const [conflict, setConflict] = useState(
    getConfidenceScores(userProfileData, 'managing_team_conflicts')
  );
  const [conversation, setConversation] = useState(
    getConfidenceScores(userProfileData, 'leading_challenging_conversations')
  );
  const [isSubmitting, setIsSubmitting] = useState(false);

  const [savedStoreConversations, setSavedStoreConversations] = useState(
    userProfileData.storeConversations ?? false
  );
  const [savedRole, setSavedRole] = useState(userProfileData.professionalRole);
  const [savedGoals, setSavedGoals] = useState(userProfileData.goals);
  const [savedDifficulty, setSavedDifficulty] = useState(
    getConfidenceScores(userProfileData, 'giving_difficult_feedback')[0]
  );
  const [savedConflict, setSavedConflict] = useState(
    getConfidenceScores(userProfileData, 'managing_team_conflicts')[0]
  );
  const [savedConversation, setSavedConversation] = useState(
    getConfidenceScores(userProfileData, 'leading_challenging_conversations')[0]
  );

  const hasFormChanged = () => {
    return (
      storeConversations !== savedStoreConversations ||
      currentRole !== savedRole ||
      JSON.stringify(primaryGoals) !== JSON.stringify(savedGoals) ||
      difficulty[0] !== savedDifficulty ||
      conflict[0] !== savedConflict ||
      conversation[0] !== savedConversation
    );
  };

  const confidenceFieldsProps = {
    difficulty,
    conflict,
    conversation,
    setDifficulty,
    setConflict,
    setConversation,
  };
  const currentRoleSelect: UserPreference = {
    label: tOptions('currentRole.label'),
    options: UserRoles(),
    value: currentRole,
    defaultValue: 'team_leader',
    onChange: (value: string) => {
      setCurrentRole(value);
    },
  };
  const primaryGoalsSelect: UserPreference<string[]> = {
    label: tOptions('primaryGoals.label'),
    options: PrimaryGoals(),
    value: primaryGoals.slice(0, 3),
    placeholder: tOptions('primaryGoals.placeholder'),
    maxSelectedDisclaimer: tOptions('primaryGoals.maxOptionsSelected'),
    onChange: (value: string[]) => {
      setPrimaryGoals(value);
    },
  };

  const handleSaveSettings = async () => {
    if (isSubmitting) return;

    setIsSubmitting(true);

    try {
      await UserProfileService.updateUserProfile({
        fullName: userProfileData.fullName,
        storeConversations,
        professionalRole: currentRole,
        goals: primaryGoals,
        confidenceScores: [
          { confidenceArea: 'giving_difficult_feedback', score: difficulty[0] },
          { confidenceArea: 'managing_team_conflicts', score: conflict[0] },
          { confidenceArea: 'leading_challenging_conversations', score: conversation[0] },
        ],
      });
      showSuccessToast(t('saveSettingsSuccess'));

      setSavedStoreConversations(storeConversations);
      setSavedRole(currentRole);
      setSavedGoals([...primaryGoals]);
      setSavedDifficulty(difficulty[0]);
      setSavedConflict(conflict[0]);
      setSavedConversation(conversation[0]);
    } catch (error) {
      showErrorToast(error, t('saveSettingsError'));
    } finally {
      setIsSubmitting(false);
    }
  };

<<<<<<< HEAD
  const handleExport = async () => {
    try {
      const data = await UserProfileService.exportUserData();
      const zip = new JSZip();
      zip.file('user_data_export.json', JSON.stringify(data, null, 2));
      const blob = await zip.generateAsync({ type: 'blob' });
      const url = window.URL.createObjectURL(blob);
      const a = document.createElement('a');
      a.href = url;
      a.download = 'user_data_export.zip';
      document.body.appendChild(a);
      a.click();
      document.body.removeChild(a);
      window.URL.revokeObjectURL(url);
      showSuccessToast(t('exportSuccess'));
    } catch (error) {
      showErrorToast(error, t('exportError'));
    }
  };

=======
>>>>>>> 00529769
  return (
    <div>
      <h1 className="text-2xl">{t('title')}</h1>

      <div className="space-y-4 flex items-center rounded-t-lg">
        <Accordion type="multiple" defaultValue={['item-1', 'item-2']}>
          {/* Privacy Controls */}
          <AccordionItem value="item-1">
            <AccordionTrigger>{t('privacyControls')}</AccordionTrigger>
            <AccordionContent>
              {/* Store Conversations */}
              <div className="flex items-center justify-between w-full px-2 gap-8">
                <div className="flex flex-col">
                  <div className="text-bw-70">{t('storeAudioTranscripts')}</div>
                  <div className="text-bw-40">
                    {storeConversations ? t('ninetyDays') : t('zeroDays')}
                  </div>
                </div>
                <div className="flex flex-col items-center">
                  <Switch checked={storeConversations} onCheckedChange={setStoreConversations} />
                </div>
              </div>
              {/* Export data */}
              <div className="flex items-center justify-between w-full mt-4 px-2 gap-8">
                <div className="flex flex-col">
                  <div className="text-bw-70">{t('exportData')}</div>
                </div>
                <div className="flex items-center">
                  <Button variant="outline" className="w-full" onClick={handleExport}>
                    <Download className="w-4 h-4" />
                    <span className="hidden sm:inline">{t('export')}</span>
                  </Button>
                </div>
              </div>
              {/* Delete Account */}
              <div className="flex items-center justify-between w-full mt-4 px-2 gap-8">
                <div className="flex flex-col">
                  <div className="text-bw-70">{t('deleteAccount')}</div>
                </div>
                <DeleteUserHandler>
                  <Button variant="destructive">{t('deleteAccount')}</Button>
                </DeleteUserHandler>
              </div>
            </AccordionContent>
          </AccordionItem>
          {/* Personalization Settings */}
          <AccordionItem value="item-2">
            <AccordionTrigger>{t('personalizationSettings')}</AccordionTrigger>
            <AccordionContent>
              <UserPreferences
                className="flex flex-col gap-8 px-2"
                currentRole={currentRoleSelect}
                primaryGoals={primaryGoalsSelect}
              />
              <hr className="border-bw-20 px-2" />
              <UserConfidenceFields
                className="flex flex-col gap-8 px-2"
                {...confidenceFieldsProps}
              />
            </AccordionContent>
          </AccordionItem>
        </Accordion>
      </div>
      <Button
        size="full"
        onClick={handleSaveSettings}
        variant={isSubmitting || !hasFormChanged() ? 'disabled' : 'default'}
        disabled={isSubmitting || !hasFormChanged()}
      >
        {isSubmitting ? t('saving') : t('saveSettings')}
      </Button>
    </div>
  );
}<|MERGE_RESOLUTION|>--- conflicted
+++ resolved
@@ -135,7 +135,6 @@
     }
   };
 
-<<<<<<< HEAD
   const handleExport = async () => {
     try {
       const data = await UserProfileService.exportUserData();
@@ -156,8 +155,6 @@
     }
   };
 
-=======
->>>>>>> 00529769
   return (
     <div>
       <h1 className="text-2xl">{t('title')}</h1>
