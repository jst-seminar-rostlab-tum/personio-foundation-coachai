'use client';

import React, { use, useState } from 'react';
import { Download } from 'lucide-react';
import { useTranslations } from 'next-intl';
import { Button } from '@/components/ui/Button';
import {
  Accordion,
  AccordionContent,
  AccordionItem,
  AccordionTrigger,
} from '@/components/ui/Accordion';
import Switch from '@/components/ui/Switch';
import UserConfidenceFields from '@/components/common/UserConfidenceFields';
import { DeleteUserHandler } from '@/components/common/DeleteUserHandler';
import { UserProfileService } from '@/services/UserProfileService';
import { UserPreference } from '@/interfaces/models/UserInputFields';
import { PrimaryGoals, UserRoles } from '@/lib/utils';
import { UserProfile } from '@/interfaces/models/UserProfile';
import { showErrorToast, showSuccessToast } from '@/lib/toast';
<<<<<<< HEAD
=======
import JSZip from 'jszip';
import { api } from '@/services/ApiClient';
>>>>>>> 25979c91
import UserPreferences from './UserPreferences';

interface SettingsProps {
  userProfile: Promise<UserProfile>;
}

const getConfidenceScores = (userProfileData: UserProfile, area: string) => {
  const score = userProfileData.confidenceScores?.find(
    (confidenceScore) => confidenceScore.confidenceArea === area
  )?.score;
  return score !== undefined ? [score] : [50];
};

export default function Settings({ userProfile }: SettingsProps) {
  const t = useTranslations('Settings');
  const tOptions = useTranslations('Settings.leadershipGoals');
  const userProfileData = use(userProfile);

  const [storeConversations, setStoreConversations] = useState(
    userProfileData.storeConversations ?? false
  );
  const [currentRole, setCurrentRole] = useState(userProfileData.professionalRole);
  const [primaryGoals, setPrimaryGoals] = useState(userProfileData.goals);
  const [difficulty, setDifficulty] = useState(
    getConfidenceScores(userProfileData, 'giving_difficult_feedback')
  );
  const [conflict, setConflict] = useState(
    getConfidenceScores(userProfileData, 'managing_team_conflicts')
  );
  const [conversation, setConversation] = useState(
    getConfidenceScores(userProfileData, 'leading_challenging_conversations')
  );
  const [isSubmitting, setIsSubmitting] = useState(false);

  const [savedStoreConversations, setSavedStoreConversations] = useState(
    userProfileData.storeConversations ?? false
  );
  const [savedRole, setSavedRole] = useState(userProfileData.professionalRole);
  const [savedGoals, setSavedGoals] = useState(userProfileData.goals);
  const [savedDifficulty, setSavedDifficulty] = useState(
    getConfidenceScores(userProfileData, 'giving_difficult_feedback')[0]
  );
  const [savedConflict, setSavedConflict] = useState(
    getConfidenceScores(userProfileData, 'managing_team_conflicts')[0]
  );
  const [savedConversation, setSavedConversation] = useState(
    getConfidenceScores(userProfileData, 'leading_challenging_conversations')[0]
  );

  const hasFormChanged = () => {
    return (
      storeConversations !== savedStoreConversations ||
      currentRole !== savedRole ||
      JSON.stringify(primaryGoals) !== JSON.stringify(savedGoals) ||
      difficulty[0] !== savedDifficulty ||
      conflict[0] !== savedConflict ||
      conversation[0] !== savedConversation
    );
  };

  const confidenceFieldsProps = {
    difficulty,
    conflict,
    conversation,
    setDifficulty,
    setConflict,
    setConversation,
  };
  const currentRoleSelect: UserPreference = {
    label: tOptions('currentRole.label'),
    options: UserRoles(),
    value: currentRole,
    defaultValue: 'team_leader',
    onChange: (value: string) => {
      setCurrentRole(value);
    },
  };
  const primaryGoalsSelect: UserPreference<string[]> = {
    label: tOptions('primaryGoals.label'),
    options: PrimaryGoals(),
    value: primaryGoals.slice(0, 3),
    placeholder: tOptions('primaryGoals.placeholder'),
    maxSelectedDisclaimer: tOptions('primaryGoals.maxOptionsSelected'),
    onChange: (value: string[]) => {
      setPrimaryGoals(value);
    },
  };

  const handleSaveSettings = async () => {
    if (isSubmitting) return;

    setIsSubmitting(true);

    try {
      await UserProfileService.updateUserProfile(api, {
        fullName: userProfileData.fullName,
        storeConversations,
        professionalRole: currentRole,
        goals: primaryGoals,
        confidenceScores: [
          { confidenceArea: 'giving_difficult_feedback', score: difficulty[0] },
          { confidenceArea: 'managing_team_conflicts', score: conflict[0] },
          { confidenceArea: 'leading_challenging_conversations', score: conversation[0] },
        ],
      });
      showSuccessToast(t('saveSettingsSuccess'));

      setSavedStoreConversations(storeConversations);
      setSavedRole(currentRole);
      setSavedGoals([...primaryGoals]);
      setSavedDifficulty(difficulty[0]);
      setSavedConflict(conflict[0]);
      setSavedConversation(conversation[0]);
    } catch (error) {
      showErrorToast(error, t('saveSettingsError'));
    } finally {
      setIsSubmitting(false);
    }
  };

  const handleExport = async () => {
    try {
<<<<<<< HEAD
      const blob = await UserProfileService.exportUserData();
=======
      const data = await UserProfileService.exportUserData(api);
      const zip = new JSZip();
      zip.file('user_data_export.json', JSON.stringify(data, null, 2));
      const blob = await zip.generateAsync({ type: 'blob' });
>>>>>>> 25979c91
      const url = window.URL.createObjectURL(blob);
      const a = document.createElement('a');
      a.href = url;
      a.download = 'user_data_export.zip';
      document.body.appendChild(a);
      a.click();
      document.body.removeChild(a);
      window.URL.revokeObjectURL(url);
      showSuccessToast(t('exportSuccess'));
    } catch (error) {
      showErrorToast(error, t('exportError'));
    }
  };

  return (
    <div>
      <h1 className="text-2xl">{t('title')}</h1>

      <div className="space-y-4 flex items-center rounded-t-lg">
        <Accordion type="multiple" defaultValue={['item-1', 'item-2']}>
          {/* Privacy Controls */}
          <AccordionItem value="item-1">
            <AccordionTrigger>{t('privacyControls')}</AccordionTrigger>
            <AccordionContent>
              {/* Store Conversations */}
              <div className="flex items-center justify-between w-full px-2 gap-8">
                <div className="flex flex-col">
                  <div className="text-bw-70">{t('storeAudioTranscripts')}</div>
                  <div className="text-bw-40">
                    {storeConversations ? t('ninetyDays') : t('zeroDays')}
                  </div>
                </div>
                <div className="flex flex-col items-center">
                  <Switch checked={storeConversations} onCheckedChange={setStoreConversations} />
                </div>
              </div>
              {/* Export data */}
              <div className="flex items-center justify-between w-full mt-4 px-2 gap-8">
                <div className="flex flex-col">
                  <div className="text-bw-70">{t('exportData')}</div>
                </div>
                <div className="flex items-center">
                  <Button variant="outline" className="w-full" onClick={handleExport}>
                    <Download className="w-4 h-4" />
                    <span className="hidden sm:inline">{t('export')}</span>
                  </Button>
                </div>
              </div>
              {/* Delete Account */}
              <div className="flex items-center justify-between w-full mt-4 px-2 gap-8">
                <div className="flex flex-col">
                  <div className="text-bw-70">{t('deleteAccount')}</div>
                </div>
                <DeleteUserHandler>
                  <Button variant="destructive">{t('deleteAccount')}</Button>
                </DeleteUserHandler>
              </div>
            </AccordionContent>
          </AccordionItem>
          {/* Personalization Settings */}
          <AccordionItem value="item-2">
            <AccordionTrigger>{t('personalizationSettings')}</AccordionTrigger>
            <AccordionContent>
              <UserPreferences
                className="flex flex-col gap-8 px-2"
                currentRole={currentRoleSelect}
                primaryGoals={primaryGoalsSelect}
              />
              <hr className="border-bw-20 px-2" />
              <UserConfidenceFields
                className="flex flex-col gap-8 px-2"
                {...confidenceFieldsProps}
              />
            </AccordionContent>
          </AccordionItem>
        </Accordion>
      </div>
      <Button
        size="full"
        onClick={handleSaveSettings}
        variant={isSubmitting || !hasFormChanged() ? 'disabled' : 'default'}
        disabled={isSubmitting || !hasFormChanged()}
      >
        {isSubmitting ? t('saving') : t('saveSettings')}
      </Button>
    </div>
  );
}<|MERGE_RESOLUTION|>--- conflicted
+++ resolved
@@ -18,11 +18,6 @@
 import { PrimaryGoals, UserRoles } from '@/lib/utils';
 import { UserProfile } from '@/interfaces/models/UserProfile';
 import { showErrorToast, showSuccessToast } from '@/lib/toast';
-<<<<<<< HEAD
-=======
-import JSZip from 'jszip';
-import { api } from '@/services/ApiClient';
->>>>>>> 25979c91
 import UserPreferences from './UserPreferences';
 
 interface SettingsProps {
@@ -145,14 +140,7 @@
 
   const handleExport = async () => {
     try {
-<<<<<<< HEAD
       const blob = await UserProfileService.exportUserData();
-=======
-      const data = await UserProfileService.exportUserData(api);
-      const zip = new JSZip();
-      zip.file('user_data_export.json', JSON.stringify(data, null, 2));
-      const blob = await zip.generateAsync({ type: 'blob' });
->>>>>>> 25979c91
       const url = window.URL.createObjectURL(blob);
       const a = document.createElement('a');
       a.href = url;
