'use client';

import { ChevronDown, Download, Trash2 } from 'lucide-react';
import { Button } from '@/components/ui/Button';
import { useEffect, useState } from 'react';
import { useTranslations } from 'next-intl';
import { clearAllSessions } from '@/services/client/SessionService';
import {
  AlertDialog,
  AlertDialogAction,
  AlertDialogCancel,
  AlertDialogContent,
  AlertDialogDescription,
  AlertDialogFooter,
  AlertDialogHeader,
  AlertDialogTitle,
  AlertDialogTrigger,
} from '@/components/ui/AlertDialog';
<<<<<<< HEAD
import { SessionPaginated, SessionFromPagination } from '@/interfaces/Session';
import { api } from '@/services/client/Api';
import { getPaginatedSessions } from '@/services/server/SessionService';
=======
import { showErrorToast, showSuccessToast } from '@/lib/toast';
>>>>>>> 070a67aa

export default function PreviousSessions({
  limit,
  totalSessions,
  page,
  sessions,
}: SessionPaginated) {
  const [visibleCount, setVisibleCount] = useState(limit);
  const [pageNumber, setPageNumber] = useState(page);
  const [isDeleting, setIsDeleting] = useState(false);
  const [isLoading, setIsLoading] = useState(false);
  const [sessionsStorage, setSessionsStorage] = useState<SessionFromPagination[]>(sessions);
  const t = useTranslations('History');
  const canLoadMore = visibleCount < totalSessions;

  const handleLoadMore = (newPage: number) => {
    setPageNumber(newPage);
  };

  useEffect(() => {
    const getSessions = async () => {
      try {
        setIsLoading(true);
        const response = await getPaginatedSessions(api, pageNumber, limit);
        setSessionsStorage((prev) => [...prev, ...response.data.sessions]);
        setVisibleCount((prev) => prev + limit);
      } catch (e) {
        console.error(e);
      } finally {
        setIsLoading(false);
      }
    };
    if (canLoadMore && pageNumber > 1) {
      getSessions();
    }
  }, [pageNumber, canLoadMore, limit]);
  const handleDeleteAll = async () => {
    try {
      setIsDeleting(true);
      await clearAllSessions();
      setVisibleCount(0);
      showSuccessToast(t('deleteSuccess'));
    } catch (e) {
      showErrorToast(e, t('deleteError'));
    } finally {
      setIsDeleting(false);
    }
  };

  return (
    <div className="w-full">
      <div className="flex flex-col md:flex-row md:items-center md:justify-between mb-2 gap-2 md:gap-0">
        <div className="text-xl">{t('previousSessions')}</div>
        <div className="flex justify-between md:gap-6">
          <Button variant="ghost">
            {t('exportHistory')} <Download />
          </Button>
          <AlertDialog>
            <AlertDialogTrigger asChild>
              <Button variant="ghost" className="hover:text-flame-50" disabled={isDeleting}>
                {t('clearAll')} <Trash2 />
              </Button>
            </AlertDialogTrigger>
            <AlertDialogContent>
              <AlertDialogHeader>
                <AlertDialogTitle>{t('deleteAllSessions')}</AlertDialogTitle>
                <AlertDialogDescription>
                  {t('deleteAllSessionsConfirmation')}
                </AlertDialogDescription>
              </AlertDialogHeader>
              <AlertDialogFooter>
                <AlertDialogCancel>{t('cancel')}</AlertDialogCancel>
                <AlertDialogAction onClick={handleDeleteAll}>{t('delete')}</AlertDialogAction>
              </AlertDialogFooter>
            </AlertDialogContent>
          </AlertDialog>
        </div>
      </div>
      <div className="flex flex-col gap-4">
        {sessionsStorage.map((session: SessionFromPagination) => (
          <div
            key={session.sessionId}
            className="border border-bw-20 rounded-xl px-4 py-3 flex justify-between items-center"
          >
            <div>
              <div className="font-semibold text-bw-70 text-sm mb-1">{session.title}</div>
              <div className="text-xs text-bw-40 leading-tight">{session.summary}</div>
            </div>
            <div className="text-xs text-bw-70 text-center whitespace-nowrap ml-4">
              {session.score}%
              <br />
              {session.status}
            </div>
          </div>
        ))}
      </div>
      {canLoadMore && (
        <div className="flex justify-center mt-4">
          <Button variant="ghost" onClick={() => handleLoadMore(pageNumber + 1)}>
            {isLoading ? t('loading') : t('loadMore')} <ChevronDown />
          </Button>
        </div>
      )}
    </div>
  );
}<|MERGE_RESOLUTION|>--- conflicted
+++ resolved
@@ -16,13 +16,10 @@
   AlertDialogTitle,
   AlertDialogTrigger,
 } from '@/components/ui/AlertDialog';
-<<<<<<< HEAD
+import { showErrorToast, showSuccessToast } from '@/lib/toast';
 import { SessionPaginated, SessionFromPagination } from '@/interfaces/Session';
 import { api } from '@/services/client/Api';
 import { getPaginatedSessions } from '@/services/server/SessionService';
-=======
-import { showErrorToast, showSuccessToast } from '@/lib/toast';
->>>>>>> 070a67aa
 
 export default function PreviousSessions({
   limit,
