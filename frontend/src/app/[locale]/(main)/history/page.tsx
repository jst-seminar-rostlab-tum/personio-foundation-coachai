import { generateMetadata as generateDynamicMetadata } from '@/lib/metadata';
import type { Metadata } from 'next';
import { MetadataProps } from '@/interfaces/MetadataProps';
import BackButton from '@/components/common/BackButton';
import HistoryHeader from './components/HistoryHeader';
import HistoryStats from './components/HistoryStats';
import PreviousSessions from './components/PreviousSessions';

export async function generateMetadata({ params }: MetadataProps): Promise<Metadata> {
  const { locale } = await params;
  return generateDynamicMetadata(locale, '/history', true);
}

export default function HistoryPage() {
  return (
<<<<<<< HEAD
    <>
      <BackButton />
      <div className="max-w-5xl mx-auto">
        <HistoryHeader />
        <div className="mt-8">
          <HistoryStats />
        </div>
        <div className="mt-8">
          <PreviousSessions />
        </div>
      </div>
    </>
=======
    <div className="flex flex-col gap-12">
      <HistoryHeader />
      <HistoryStats />
      <PreviousSessions />
    </div>
>>>>>>> 63d947cd
  );
}<|MERGE_RESOLUTION|>--- conflicted
+++ resolved
@@ -13,25 +13,13 @@
 
 export default function HistoryPage() {
   return (
-<<<<<<< HEAD
     <>
       <BackButton />
-      <div className="max-w-5xl mx-auto">
+      <div className="flex flex-col gap-12">
         <HistoryHeader />
-        <div className="mt-8">
-          <HistoryStats />
-        </div>
-        <div className="mt-8">
-          <PreviousSessions />
-        </div>
+        <HistoryStats />
+        <PreviousSessions />
       </div>
     </>
-=======
-    <div className="flex flex-col gap-12">
-      <HistoryHeader />
-      <HistoryStats />
-      <PreviousSessions />
-    </div>
->>>>>>> 63d947cd
   );
 }