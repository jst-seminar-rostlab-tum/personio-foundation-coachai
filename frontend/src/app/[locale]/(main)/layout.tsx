--- conflicted
+++ resolved
@@ -3,11 +3,8 @@
 import { NextIntlClientProvider } from 'next-intl';
 import { LayoutProps } from '@/interfaces/LayoutProps';
 import { AppHeader } from '@/components/layout/AppHeader';
-<<<<<<< HEAD
+import BackButton from '@/components/common/BackButton';
 import { Toaster } from '@/components/ui/Sonner';
-=======
-import BackButton from '@/components/common/BackButton';
->>>>>>> f995112a
 
 const inter = Inter({ subsets: ['latin'] });
 const bebasNeue = BebasNeue({ subsets: ['latin'], weight: '400' });
@@ -33,15 +30,11 @@
       <body className={inter.className}>
         <NextIntlClientProvider>
           <AppHeader />
-<<<<<<< HEAD
-          <main className="container mx-auto p-6 md:p-12 mt-16">{children}</main>
-          <Toaster />
-=======
           <main className="container mx-auto p-6 md:p-12 mt-16">
             <BackButton />
             {children}
           </main>
->>>>>>> f995112a
+          <Toaster />
         </NextIntlClientProvider>
       </body>
     </html>
