import { Inter, Bebas_Neue as BebasNeue } from 'next/font/google';
import '@/styles/globals.css';
import { NextIntlClientProvider } from 'next-intl';
import { LayoutProps } from '@/interfaces/props/LayoutProps';
import { AppHeader } from '@/components/layout/AppHeader';
import BackButton from '@/components/common/BackButton';
import { Toaster } from '@/components/ui/Sonner';
<<<<<<< HEAD
import { UserContextProvider } from '@/lib/context/user';
import { UserProfileService } from '@/services/server/UserProfileService';
import { headers } from 'next/headers';
=======
import { UserContextProvider } from '@/contexts/User';
import { UserProfileService } from '@/services/UserProfileService';
import { api } from '@/services/ApiServer';
>>>>>>> 9b56ded4

const inter = Inter({ subsets: ['latin'] });
const bebasNeue = BebasNeue({ subsets: ['latin'], weight: '400' });

export default async function RootLayout({ children, params }: LayoutProps) {
  const { locale } = await params;
<<<<<<< HEAD
  const userProfile = await UserProfileService.getUserProfile();
  const nonce = (await headers()).get('x-nonce') || undefined;
=======
  const userProfile = await UserProfileService.getUserProfile(api);
>>>>>>> 9b56ded4

  return (
    <html lang={locale} className={bebasNeue.className}>
      <body className={inter.className}>
        <NextIntlClientProvider>
          <UserContextProvider user={userProfile}>
            <AppHeader />
            <main className="container mx-auto p-6 md:p-12 mt-16">
              <BackButton />
              {children}
            </main>
            <Toaster richColors />
          </UserContextProvider>
        </NextIntlClientProvider>
        <script
          nonce={nonce}
          type="application/ld+json"
          dangerouslySetInnerHTML={{
            __html: JSON.stringify({
              '@context': 'https://schema.org',
              '@type': 'WebSite',
              name: 'Coach AI',
              url: 'https://personiofoundation-coachai.com',
            }),
          }}
        />
      </body>
    </html>
  );
}

export const dynamic = 'force-dynamic';<|MERGE_RESOLUTION|>--- conflicted
+++ resolved
@@ -5,27 +5,20 @@
 import { AppHeader } from '@/components/layout/AppHeader';
 import BackButton from '@/components/common/BackButton';
 import { Toaster } from '@/components/ui/Sonner';
-<<<<<<< HEAD
-import { UserContextProvider } from '@/lib/context/user';
-import { UserProfileService } from '@/services/server/UserProfileService';
-import { headers } from 'next/headers';
-=======
+
 import { UserContextProvider } from '@/contexts/User';
 import { UserProfileService } from '@/services/UserProfileService';
 import { api } from '@/services/ApiServer';
->>>>>>> 9b56ded4
+import { headers } from 'next/headers';
 
 const inter = Inter({ subsets: ['latin'] });
 const bebasNeue = BebasNeue({ subsets: ['latin'], weight: '400' });
 
 export default async function RootLayout({ children, params }: LayoutProps) {
   const { locale } = await params;
-<<<<<<< HEAD
-  const userProfile = await UserProfileService.getUserProfile();
+
+  const userProfile = await UserProfileService.getUserProfile(api);
   const nonce = (await headers()).get('x-nonce') || undefined;
-=======
-  const userProfile = await UserProfileService.getUserProfile(api);
->>>>>>> 9b56ded4
 
   return (
     <html lang={locale} className={bebasNeue.className}>
