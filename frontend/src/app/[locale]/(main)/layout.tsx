import { Inter } from 'next/font/google';
import '@/styles/globals.css';
import { NextIntlClientProvider } from 'next-intl';

const inter = Inter({ subsets: ['latin'] });

type Props = {
  params: Promise<{ locale: string }>;
};

export default async function RootLayout({ children, params }: Props) {
  const { locale } = await params;

  return (
    <html lang={locale}>
      <head>
        <script
          type="application/ld+json"
          dangerouslySetInnerHTML={{
            __html: JSON.stringify({
              '@context': 'https://schema.org',
              '@type': 'WebSite',
              name: 'Coach AI',
              url: 'https://personiofoundation-coachai.com',
            }),
          }}
        />
      </head>
      <body className={inter.className}>
<<<<<<< HEAD
        <main className="container mx-auto px-4">
=======
        <main className="container mx-auto p-4">
>>>>>>> 3bd203cf
          <NextIntlClientProvider>{children}</NextIntlClientProvider>
        </main>
      </body>
    </html>
  );
}<|MERGE_RESOLUTION|>--- conflicted
+++ resolved
@@ -27,11 +27,7 @@
         />
       </head>
       <body className={inter.className}>
-<<<<<<< HEAD
         <main className="container mx-auto px-4">
-=======
-        <main className="container mx-auto p-4">
->>>>>>> 3bd203cf
           <NextIntlClientProvider>{children}</NextIntlClientProvider>
         </main>
       </body>
