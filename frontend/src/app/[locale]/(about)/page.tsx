--- conflicted
+++ resolved
@@ -67,50 +67,22 @@
   return (
     <div className="flex min-h-screen flex-col">
       <div className="flex-1">
-<<<<<<< HEAD
-        <section className="pb-16 lg:pt-8 md:pb-24 bg-gradient-to-br from-white to-primary/5">
-          <div className="container">
-            <div className="grid grid-cols-1 lg:grid-cols-2 gap-12 items-center">
-              <div className="space-y-6">
-                <div className="inline-flex items-center px-4 py-1.5 rounded-full bg-marigold-30/80 text-primary text-sm font-medium shadow-sm">
-                  {t('hero.badge')}
-                </div>
-                <h1
-                  className="text-4xl md:text-5xl font-bold tracking-tight text-black leading-tight hyphens-auto"
-                  lang={locale === 'de' ? 'de' : 'en'}
-                >
-                  {t('hero.title')}
-                </h1>
-                <p
-                  className="text-md md:text-xl text-black/60 font-medium hyphens-auto"
-                  lang={locale === 'de' ? 'de' : 'en'}
-                >
-                  {t('hero.description')}
-                </p>
-                <div className="flex flex-col lg:flex-row gap-4 w-full">
-                  <Button asChild variant="default" className="w-full md:w-auto text-center">
-                    <Link href="/login" className="w-full md:w-auto">
-                      {t('getStarted')}
-                    </Link>
-                  </Button>
-                  <Button asChild variant="secondary" className="w-full md:w-auto text-center">
-                    <Link href="#how-it-works" className="w-full md:w-auto">
-                      {t('hero.cta.secondary')}
-                    </Link>
-                  </Button>
-                </div>
-=======
         <section className="pb-16 lg:pt-20 md:pb-24 bg-gradient-to-br from-white to-primary/5">
           <div className="grid grid-cols-1 lg:grid-cols-2 gap-12 items-center">
             <div className="space-y-6">
               <div className="inline-flex items-center px-4 py-1.5 rounded-full bg-marigold-30/80 text-primary text-sm font-medium shadow-sm">
                 {t('hero.badge')}
->>>>>>> 98f559b9
               </div>
-              <h1 className="text-4xl md:text-5xl font-bold tracking-tight text-black leading-tight">
+              <h1
+                className="text-4xl md:text-5xl font-bold tracking-tight text-black leading-tight hyphens-auto"
+                lang={locale === 'de' ? 'de' : 'en'}
+              >
                 {t('hero.title')}
               </h1>
-              <p className="text-md md:text-xl text-black/60 font-medium">
+              <p
+                className="text-md md:text-xl text-black/60 font-medium hyphens-auto"
+                lang={locale === 'de' ? 'de' : 'en'}
+              >
                 {t('hero.description')}
               </p>
               <div className="flex flex-col lg:flex-row gap-4 w-full">
