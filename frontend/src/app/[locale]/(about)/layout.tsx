import type { Metadata } from 'next';
import { Inter } from 'next/font/google';
import '@/styles/globals.css';
import { NextIntlClientProvider } from 'next-intl';
import AboutHeader from '@/components/layout/AboutHeader';
import AboutFooter from '@/components/layout/AboutFooter';
import { generateMetadata as generateDynamicMetadata } from '@/lib/metadata';
<<<<<<< HEAD
import type { LayoutProps } from '@/interfaces/LayoutProps';
import { MetadataProps } from '@/interfaces/MetadataProps';
import { headers } from 'next/headers';
=======
import type { LayoutProps } from '@/interfaces/props/LayoutProps';
import { MetadataProps } from '@/interfaces/props/MetadataProps';
>>>>>>> 9b56ded4

const inter = Inter({ subsets: ['latin'] });

export async function generateMetadata({ params }: MetadataProps): Promise<Metadata> {
  const { locale } = await params;

  return generateDynamicMetadata(locale, '', false);
}

export default async function RootLayout({ children, params }: LayoutProps) {
  const { locale } = await params;
  const nonce = (await headers()).get('x-nonce') || undefined;
  return (
    <html lang={locale}>
      <body className={inter.className}>
        <NextIntlClientProvider>
          <AboutHeader />
          <main className="container mx-auto p-6 md:p-12 mt-16">{children}</main>
          <AboutFooter />
        </NextIntlClientProvider>
        <script
          nonce={nonce}
          type="application/ld+json"
          dangerouslySetInnerHTML={{
            __html: JSON.stringify({
              '@context': 'https://schema.org',
              '@type': 'WebSite',
              name: 'Coach AI',
              url: 'https://personiofoundation-coachai.com',
            }),
          }}
        />
      </body>
    </html>
  );
}

export const dynamic = 'force-dynamic';<|MERGE_RESOLUTION|>--- conflicted
+++ resolved
@@ -5,14 +5,11 @@
 import AboutHeader from '@/components/layout/AboutHeader';
 import AboutFooter from '@/components/layout/AboutFooter';
 import { generateMetadata as generateDynamicMetadata } from '@/lib/metadata';
-<<<<<<< HEAD
-import type { LayoutProps } from '@/interfaces/LayoutProps';
-import { MetadataProps } from '@/interfaces/MetadataProps';
-import { headers } from 'next/headers';
-=======
+
 import type { LayoutProps } from '@/interfaces/props/LayoutProps';
 import { MetadataProps } from '@/interfaces/props/MetadataProps';
->>>>>>> 9b56ded4
+import { headers } from 'next/headers';        
+
 
 const inter = Inter({ subsets: ['latin'] });
 
