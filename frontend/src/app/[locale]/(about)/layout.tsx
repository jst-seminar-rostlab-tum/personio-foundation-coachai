import type { Metadata } from 'next';
import { Inter } from 'next/font/google';
import '@/styles/globals.css';
import { NextIntlClientProvider } from 'next-intl';
import AboutHeader from '@/components/layout/AboutHeader';
import AboutFooter from '@/components/layout/AboutFooter';
import { generateMetadata as generateDynamicMetadata } from '@/lib/metadata';

import type { LayoutProps } from '@/interfaces/props/LayoutProps';
import { MetadataProps } from '@/interfaces/props/MetadataProps';
import { headers } from 'next/headers';

const inter = Inter({ subsets: ['latin'] });

export async function generateMetadata({ params }: MetadataProps): Promise<Metadata> {
  const { locale } = await params;

  return generateDynamicMetadata(locale, '', false);
}

export default async function RootLayout({ children, params }: LayoutProps) {
  const { locale } = await params;
  const nonce = (await headers()).get('x-nonce') || undefined;
  return (
    <html lang={locale}>
      <body className={inter.className}>
        <NextIntlClientProvider>
          <AboutHeader />
          <main className="container mx-auto p-6 md:p-12 mt-16">{children}</main>
          <AboutFooter />
        </NextIntlClientProvider>
        <script
          nonce={nonce}
          type="application/ld+json"
          dangerouslySetInnerHTML={{
            __html: JSON.stringify({
              '@context': 'https://schema.org',
              '@type': 'WebSite',
              name: 'Coach AI',
              url: 'https://personiofoundation-coachai.com',
            }),
          }}
        />
<<<<<<< HEAD
      </head>
      <body className={inter.className}>
        <NextIntlClientProvider>
          <AboutHeader />
          <main className="mx-auto py-12 px-[clamp(1.25rem,4vw,4rem)] max-w-7xl mt-16">
            {children}
          </main>
          <AboutFooter />
        </NextIntlClientProvider>
=======
>>>>>>> 9b00ca1f
      </body>
    </html>
  );
}

export const dynamic = 'force-dynamic';<|MERGE_RESOLUTION|>--- conflicted
+++ resolved
@@ -41,7 +41,6 @@
             }),
           }}
         />
-<<<<<<< HEAD
       </head>
       <body className={inter.className}>
         <NextIntlClientProvider>
@@ -51,8 +50,6 @@
           </main>
           <AboutFooter />
         </NextIntlClientProvider>
-=======
->>>>>>> 9b00ca1f
       </body>
     </html>
   );
