import '@/styles/globals.css';
import { NextIntlClientProvider } from 'next-intl';
import AboutHeader from '@/components/layout/AboutHeader';
import AboutFooter from '@/components/layout/AboutFooter';
import type { LayoutProps } from '@/interfaces/props/LayoutProps';

export default async function AboutLayout({ children }: LayoutProps) {
  return (
<<<<<<< HEAD
    <html lang={locale}>
      <body className={inter.className}>
        <script
          nonce={nonce}
          type="application/ld+json"
          dangerouslySetInnerHTML={{
            __html: JSON.stringify({
              '@context': 'https://schema.org',
              '@type': 'WebSite',
              name: 'Coach AI',
              url: 'https://personiofoundation-coachai.com',
            }),
          }}
        />
        <NextIntlClientProvider>
          <AboutHeader />
          <main className="mx-auto py-8 px-[clamp(1.25rem,4vw,4rem)] max-w-7xl">{children}</main>
          <AboutFooter />
        </NextIntlClientProvider>
      </body>
    </html>
=======
    <NextIntlClientProvider>
      <AboutHeader />
      <main className="container mx-auto p-6 md:p-12 mt-16">{children}</main>
      <AboutFooter />
    </NextIntlClientProvider>
>>>>>>> 4eeb706e
  );
}

export const dynamic = 'force-dynamic';<|MERGE_RESOLUTION|>--- conflicted
+++ resolved
@@ -6,35 +6,11 @@
 
 export default async function AboutLayout({ children }: LayoutProps) {
   return (
-<<<<<<< HEAD
-    <html lang={locale}>
-      <body className={inter.className}>
-        <script
-          nonce={nonce}
-          type="application/ld+json"
-          dangerouslySetInnerHTML={{
-            __html: JSON.stringify({
-              '@context': 'https://schema.org',
-              '@type': 'WebSite',
-              name: 'Coach AI',
-              url: 'https://personiofoundation-coachai.com',
-            }),
-          }}
-        />
-        <NextIntlClientProvider>
-          <AboutHeader />
-          <main className="mx-auto py-8 px-[clamp(1.25rem,4vw,4rem)] max-w-7xl">{children}</main>
-          <AboutFooter />
-        </NextIntlClientProvider>
-      </body>
-    </html>
-=======
     <NextIntlClientProvider>
       <AboutHeader />
-      <main className="container mx-auto p-6 md:p-12 mt-16">{children}</main>
+      <main className="mx-auto py-8 px-[clamp(1.25rem,4vw,4rem)] max-w-7xl">{children}</main>
       <AboutFooter />
     </NextIntlClientProvider>
->>>>>>> 4eeb706e
   );
 }
 
